--- conflicted
+++ resolved
@@ -33,41 +33,22 @@
         );
         did.send().await?.await?;
 
-<<<<<<< HEAD
-        let document = client.resolve_did(hex::encode(me)).await?;
-
-        assert_eq!(
-            document.verification_method[1].id,
+        let resolution_response = client.resolve_did(hex::encode(me), None).await?;
+        validate_document(&resolution_response.document).await;
+        assert_eq!(
+            resolution_response.document.verification_method[1].id,
             DidUrl::parse(format!("did:ethr:0x{}#delegate-0", hex::encode(me))).unwrap()
         );
         assert_eq!(
-            document.verification_method[1].controller,
+            resolution_response.document.verification_method[1].controller,
             DidUrl::parse(format!("did:ethr:0x{}", hex::encode(me))).unwrap()
         );
         assert_eq!(
-            document.verification_method[1].verification_type,
+            resolution_response.document.verification_method[1].verification_type,
             KeyType::EcdsaSecp256k1VerificationKey2019
         );
         assert_eq!(
-            document.verification_method[1].verification_properties,
-=======
-        let resolution_response = client.resolve_did(hex::encode(me), None).await?;
-        validate_document(&resolution_response.document).await;
-        assert_eq!(
-            resolution_response.document.verification_method[0].id,
-            DidUrl::parse(format!("did:ethr:0x{}#delegate-0", hex::encode(me))).unwrap()
-        );
-        assert_eq!(
-            resolution_response.document.verification_method[0].controller,
-            DidUrl::parse(format!("did:ethr:0x{}", hex::encode(me))).unwrap()
-        );
-        assert_eq!(
-            resolution_response.document.verification_method[0].verification_type,
-            KeyType::EcdsaSecp256k1VerificationKey2019
-        );
-        assert_eq!(
-            resolution_response.document.verification_method[0].verification_properties,
->>>>>>> a7a85100
+            resolution_response.document.verification_method[1].verification_properties,
             Some(VerificationMethodProperties::PublicKeyHex {
                 public_key_hex:
                     "02b97c30de767f084ce3080168ee293053ba33b235d7116a3263d29f1450936b71".to_string()
@@ -75,35 +56,19 @@
         );
 
         assert_eq!(
-<<<<<<< HEAD
-            document.verification_method[2].id,
+            resolution_response.document.verification_method[2].id,
             DidUrl::parse(format!("did:ethr:0x{}#delegate-1", hex::encode(me))).unwrap()
         );
         assert_eq!(
-            document.verification_method[2].controller,
+            resolution_response.document.verification_method[2].controller,
             DidUrl::parse(format!("did:ethr:0x{}", hex::encode(me))).unwrap()
         );
         assert_eq!(
-            document.verification_method[2].verification_type,
+            resolution_response.document.verification_method[2].verification_type,
             KeyType::Ed25519VerificationKey2020
         );
         assert_eq!(
-            document.verification_method[2].verification_properties,
-=======
-            resolution_response.document.verification_method[1].id,
-            DidUrl::parse(format!("did:ethr:0x{}#delegate-1", hex::encode(me))).unwrap()
-        );
-        assert_eq!(
-            resolution_response.document.verification_method[1].controller,
-            DidUrl::parse(format!("did:ethr:0x{}", hex::encode(me))).unwrap()
-        );
-        assert_eq!(
-            resolution_response.document.verification_method[1].verification_type,
-            KeyType::Ed25519VerificationKey2020
-        );
-        assert_eq!(
-            resolution_response.document.verification_method[1].verification_properties,
->>>>>>> a7a85100
+            resolution_response.document.verification_method[2].verification_properties,
             Some(VerificationMethodProperties::PublicKeyBase64 {
                 public_key_base64: "MCowBQYDK2VuAyEAEYVXd3/7B4d0NxpSsA/tdVYdz5deYcR1U+ZkphdmEFI="
                     .to_string()
@@ -193,27 +158,15 @@
         validate_document(&resolution_response.document).await;
 
         assert_eq!(
-<<<<<<< HEAD
-            document.verification_method[1].id,
+            resolution_response.document.verification_method[1].id,
             DidUrl::parse(format!("did:ethr:0x{}#delegate-0", hex::encode(me))).unwrap()
         );
         assert_eq!(
-            document.verification_method[1].controller,
+            resolution_response.document.verification_method[1].controller,
             DidUrl::parse(format!("did:ethr:0x{}", hex::encode(me))).unwrap()
         );
         assert_eq!(
-            document.verification_method[1].verification_properties,
-=======
-            resolution_response.document.verification_method[0].id,
-            DidUrl::parse(format!("did:ethr:0x{}#delegate-0", hex::encode(me))).unwrap()
-        );
-        assert_eq!(
-            resolution_response.document.verification_method[0].controller,
-            DidUrl::parse(format!("did:ethr:0x{}", hex::encode(me))).unwrap()
-        );
-        assert_eq!(
-            resolution_response.document.verification_method[0].verification_properties,
->>>>>>> a7a85100
+            resolution_response.document.verification_method[1].verification_properties,
             Some(VerificationMethodProperties::BlockchainAccountId {
                 blockchain_account_id: format!("0x{}", hex::encode(delegate.address()))
             })
@@ -265,7 +218,7 @@
         );
         did.send().await?.await?;
 
-        let document = client.resolve_did(hex::encode(me)).await?;
+        let document = client.resolve_did(hex::encode(me), None).await?.document;
         validate_document(&document).await;
 
         assert_eq!(
@@ -303,7 +256,7 @@
             registry.revoke_delegate(me, *b"sigAuth                         ", delegate.address());
         did.send().await?.await?;
 
-        let document = client.resolve_did(hex::encode(me)).await?;
+        let document = client.resolve_did(hex::encode(me), None).await?.document;
         validate_document(&document).await;
 
         assert_eq!(
