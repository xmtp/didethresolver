mod integration_util;

use std::str::FromStr;

use anyhow::Result;
use didethresolver::{
    rpc::DidRegistryClient,
    types::{DidUrl, KeyType, VerificationMethodProperties, NULL_ADDRESS},
};
use ethers::{
    signers::{LocalWallet, Signer as _},
    types::{Address, U256},
};
use integration_util::{validate_document, with_client};

//TODO: Add tests for: Errors, formats, entire document asserts

#[tokio::test]
pub async fn test_attributes() -> Result<()> {
    with_client(None, |client, registry, signer, _| async move {
        let me = signer.address();
        let did = registry.set_attribute(
            me,
            *b"did/pub/Secp256k1/veriKey/hex   ",
            b"02b97c30de767f084ce3080168ee293053ba33b235d7116a3263d29f1450936b71".into(),
            U256::from(604_800),
        );
        did.send().await?.await?;

        let did = registry.set_attribute(
            me,
            *b"did/pub/Ed25519/veriKey/base64  ",
            b"302a300506032b656e032100118557777ffb078774371a52b00fed75561dcf975e61c47553e664a617661052".into(),
            U256::from(604_800),
        );
        did.send().await?.await?;

        let resolution_response = client.resolve_did(hex::encode(me), None).await?;
        validate_document(&resolution_response.document).await;
        assert_eq!(
            resolution_response.document.verification_method[1].id,
            DidUrl::parse(format!("did:ethr:0x{}#delegate-0", hex::encode(me))).unwrap()
        );
        assert_eq!(
            resolution_response.document.verification_method[1].controller,
            DidUrl::parse(format!("did:ethr:0x{}", hex::encode(me))).unwrap()
        );
        assert_eq!(
            resolution_response.document.verification_method[1].verification_type,
            KeyType::EcdsaSecp256k1VerificationKey2019
        );
        assert_eq!(
            resolution_response.document.verification_method[1].verification_properties,
            Some(VerificationMethodProperties::PublicKeyHex {
                public_key_hex:
                    "02b97c30de767f084ce3080168ee293053ba33b235d7116a3263d29f1450936b71".to_string()
            })
        );

        assert_eq!(
            resolution_response.document.verification_method[2].id,
            DidUrl::parse(format!("did:ethr:0x{}#delegate-1", hex::encode(me))).unwrap()
        );
        assert_eq!(
            resolution_response.document.verification_method[2].controller,
            DidUrl::parse(format!("did:ethr:0x{}", hex::encode(me))).unwrap()
        );
        assert_eq!(
            resolution_response.document.verification_method[2].verification_type,
            KeyType::Ed25519VerificationKey2020
        );
        assert_eq!(
            resolution_response.document.verification_method[2].verification_properties,
            Some(VerificationMethodProperties::PublicKeyBase64 {
                public_key_base64: "MCowBQYDK2VuAyEAEYVXd3/7B4d0NxpSsA/tdVYdz5deYcR1U+ZkphdmEFI="
                    .to_string()
            })
        );
        assert_eq!(
            resolution_response.metadata.clone().deactivated,
            false
        );
        assert_eq!(
            resolution_response.metadata.clone().version_id,
            3
        );
        assert_eq!(
            resolution_response.metadata.next_version_id,
            None
        );

        Ok(())
    })
    .await
}

#[tokio::test]
pub async fn test_attributes_versions() -> Result<()> {
    with_client(None, |client, registry, signer, _| async move {
        let me = signer.address();
        let did = registry.set_attribute(
            me,
            *b"did/pub/Secp256k1/veriKey/hex   ",
            b"02b97c30de767f084ce3080168ee293053ba33b235d7116a3263d29f1450936b71".into(),
            U256::from(604_800),
        );
        did.send().await?.await?;

        let did = registry.set_attribute(
            me,
            *b"did/pub/Ed25519/veriKey/base64  ",
            b"302a300506032b656e032100118557777ffb078774371a52b00fed75561dcf975e61c47553e664a617661052".into(),
            U256::from(604_800),
        );
        did.send().await?.await?;

        let resolution_response = client.resolve_did(hex::encode(me), Some::<String>("2".to_string())).await?;
        validate_document(&resolution_response.document).await;

        assert_eq!(
            resolution_response.metadata.clone().deactivated,
            false
        );
        assert_eq!(
            resolution_response.metadata.clone().version_id,
            2
        );
        assert_eq!(
            resolution_response.metadata.next_version_id,
            Some::<u64>(3)
        );

        Ok(())
    })
    .await
}

#[tokio::test]
pub async fn test_delegate() -> Result<()> {
    with_client(None, |client, registry, signer, anvil| async move {
        let me = signer.address();
        let delegate: LocalWallet = anvil.keys()[4].clone().into();
        let did = registry.add_delegate(
            me,
            *b"sigAuth                         ",
            delegate.address(),
            U256::from(604_800),
        );
        did.send().await?.await?;

        let did = registry.add_delegate(
            me,
            *b"veriKey                         ",
            delegate.address(),
            U256::from(604_800),
        );
        did.send().await?.await?;

<<<<<<< HEAD
        let document = client.resolve_did(hex::encode(me)).await?;

        validate_document(&document).await;
=======
        let resolution_response = client.resolve_did(hex::encode(me), None).await?;
        validate_document(&resolution_response.document).await;
>>>>>>> 459d1a35

        assert_eq!(
            resolution_response.document.verification_method[1].id,
            DidUrl::parse(format!("did:ethr:0x{}#delegate-0", hex::encode(me))).unwrap()
        );
        assert_eq!(
            resolution_response.document.verification_method[1].controller,
            DidUrl::parse(format!("did:ethr:0x{}", hex::encode(me))).unwrap()
        );
        assert_eq!(
            resolution_response.document.verification_method[1].verification_properties,
            Some(VerificationMethodProperties::BlockchainAccountId {
                blockchain_account_id: format!("0x{}", hex::encode(delegate.address()))
            })
        );

        Ok(())
    })
    .await
}

#[tokio::test]
pub async fn test_owner_changed() -> Result<()> {
    with_client(None, |client, registry, signer, anvil| async move {
        let me = signer.address();
        let new_owner: LocalWallet = anvil.keys()[4].clone().into();
        let did = registry.change_owner(me, new_owner.address());
        did.send().await?.await?;

        let resolution_response = client.resolve_did(hex::encode(me), None).await?;
        validate_document(&resolution_response.document).await;

        assert_eq!(
            resolution_response.document.controller,
            Some(
                DidUrl::parse(format!("did:ethr:0x{}", hex::encode(new_owner.address()))).unwrap()
            )
        );
        Ok(())
    })
    .await
}

#[tokio::test]
pub async fn test_attribute_revocation() -> Result<()> {
    with_client(None, |client, registry, signer, _| async move {
        let me = signer.address();
        let did = registry.set_attribute(
            me,
            *b"did/pub/Secp256k1/veriKey/hex   ",
            b"02b97c30de767f084ce3080168ee293053ba33b235d7116a3263d29f1450936b71".into(),
            U256::from(604_800),
        );
        did.send().await?.await?;

        let did = registry.revoke_attribute(
            me,
            *b"did/pub/Secp256k1/veriKey/hex   ",
            b"02b97c30de767f084ce3080168ee293053ba33b235d7116a3263d29f1450936b71".into(),
        );
        did.send().await?.await?;

        let document = client.resolve_did(hex::encode(me), None).await?.document;
        validate_document(&document).await;

        assert_eq!(
            document.verification_method[0].id,
            DidUrl::parse(format!("did:ethr:0x{}#controller", hex::encode(me))).unwrap()
        );
        assert_eq!(document.verification_method.len(), 1);

        Ok(())
    })
    .await
}

#[tokio::test]
pub async fn test_delegate_revocation() -> Result<()> {
    with_client(None, |client, registry, signer, anvil| async move {
        let me = signer.address();
        let delegate: LocalWallet = anvil.keys()[4].clone().into();
        let did = registry.add_delegate(
            me,
            *b"sigAuth                         ",
            delegate.address(),
            U256::from(604_800),
        );
        did.send().await?.await?;
        let did = registry.add_delegate(
            me,
            *b"veriKey                         ",
            delegate.address(),
            U256::from(604_800),
        );
        did.send().await?.await?;

        let did =
            registry.revoke_delegate(me, *b"sigAuth0000000000000000000000000", delegate.address());
        did.send().await?.await?;

        let document = client.resolve_did(hex::encode(me), None).await?.document;
        validate_document(&document).await;

        assert_eq!(
            document.verification_method[0].id,
            DidUrl::parse(format!("did:ethr:0x{}#controller", hex::encode(me))).unwrap()
        );
        // delegate 1, veriKey should still be valid after revoking delegate 0
        assert_eq!(
            document.verification_method[1].id,
            DidUrl::parse(format!("did:ethr:0x{}#delegate-1", hex::encode(me))).unwrap()
        );
        assert_eq!(document.verification_method.len(), 2);

        Ok(())
    })
    .await
}

#[tokio::test]
pub async fn test_owner_revocation() -> Result<()> {
    with_client(None, |client, registry, signer, _| async move {
        let me = signer.address();
        let null = Address::from_str(NULL_ADDRESS.strip_prefix("0x").unwrap()).unwrap();
        let did = registry.change_owner(me, null);
        did.send().await?.await?;

        let resolved = client.resolve_did(hex::encode(me), None).await?;
        validate_document(&resolved.document).await;

        assert!(resolved.metadata.deactivated);

        Ok(())
    })
    .await
}<|MERGE_RESOLUTION|>--- conflicted
+++ resolved
@@ -156,14 +156,8 @@
         );
         did.send().await?.await?;
 
-<<<<<<< HEAD
-        let document = client.resolve_did(hex::encode(me)).await?;
-
-        validate_document(&document).await;
-=======
         let resolution_response = client.resolve_did(hex::encode(me), None).await?;
         validate_document(&resolution_response.document).await;
->>>>>>> 459d1a35
 
         assert_eq!(
             resolution_response.document.verification_method[1].id,
