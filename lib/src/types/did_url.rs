//! Convenience Wrapper around [`Url`] for DID URIs according to the [DID Spec](https://www.w3.org/TR/did-core/#did-syntax)

use serde::{Deserialize, Serialize, Serializer};
use smart_default::SmartDefault;

use ethers::{types::Address, utils::keccak256};

use super::parse_ethr_did_url;
use crate::error::DidError;

/**
 * Converts a public key to an ethereum address.  The last 20 bytes
 * of the keccak256 hash of the public key is returned
 */
fn public_key_to_address(key: &[u8]) -> String {
    let keydigest = keccak256(key);
    let address = &keydigest[12..];
    format!("0x{}", hex::encode(address)).to_string()
}

/**
 * Convert an Ethereum address string into a hex string
 *
 * Returns the hex string without the 0x prefix if it exists
 */
fn as_hex_digits(s: &str) -> &str {
    if s.starts_with("0x") {
        return s.strip_prefix("0x").unwrap();
    }
    s
}

/// A DID URL, based on the did specification, [DID URL Syntax](https://www.w3.org/TR/did-core/#did-url-syntax)
/// Currently only supports did:ethr: [did-ethr](https://github.com/decentralized-identity/ethr-did-resolver/blob/master/doc/did-method-spec.md)
#[derive(Debug, Clone, PartialEq, Eq)]
pub struct DidUrl {
    pub did: Did,
<<<<<<< HEAD
    pub path: String,
    pub query: Vec<(String, String)>,
=======
    pub path: Option<String>,
    pub query: Option<Vec<(String, String)>>,
>>>>>>> 64b6ca72
    pub fragment: Option<String>,
}

/// The `did` part of a [did:ethr](https://github.com/decentralized-identity/ethr-did-resolver/blob/master/doc/did-method-spec.md) URL. returned by [`parse_ethr_did`]
#[derive(Debug, Clone, PartialEq, Eq, SmartDefault)]
pub struct Did {
    pub method: Method,
    pub network: Network,
    pub account: Account,
}

impl ToString for Did {
    fn to_string(&self) -> String {
        format!(
            "did:{}:{}:{}",
            self.method.as_str(),
            self.network.to_string().as_str(),
            self.account.to_string().as_str()
        )
    }
}

// TODO: Could read a map of ChainId -> Provider from a configuration file or environment variable
// (not in didurl parser though)

/// The `ethereum-address / public-key-hex` part of a [did:ethr](https://github.com/decentralized-identity/ethr-did-resolver/blob/master/doc/did-method-spec.md#method-specific-identifier) Url.
/// A did:ethr URL may contain either a [`Account::Address`] or [`Account::HexKey`].
#[derive(Debug, Clone, PartialEq, Eq, SmartDefault)]
pub enum Account {
    Address(Address),
    // the default is an empty hex key
    #[default]
    HexKey(Vec<u8>),
}

impl From<Address> for Account {
    fn from(addr: Address) -> Self {
        Account::Address(addr)
    }
}

impl From<Vec<u8>> for Account {
    fn from(key: Vec<u8>) -> Self {
        Account::HexKey(key)
    }
}

impl From<&str> for Account {
    fn from(s: &str) -> Self {
        if s.starts_with("0x") {
            Account::Address(Address::from_slice(&hex::decode(as_hex_digits(s)).unwrap()))
        } else {
            Account::HexKey(hex::decode(s).unwrap())
        }
    }
}

impl From<Account> for Address {
    fn from(account: Account) -> Self {
        match account {
            Account::Address(addr) => addr,
            Account::HexKey(key) => {
                let addr = public_key_to_address(&key);
                Address::from_slice(&hex::decode(as_hex_digits(&addr)).unwrap())
            }
        }
    }
}

impl ToString for Account {
    fn to_string(&self) -> String {
        match self {
            Account::Address(addr) => format!("0x{}", hex::encode(addr.as_bytes())),
            Account::HexKey(key) => hex::encode(key).to_string(),
        }
    }
}

#[derive(Debug, Clone, PartialEq, Eq, SmartDefault)]
pub enum Method {
    #[default]
    Ethr,
}

impl Method {
    pub fn as_str(&self) -> &str {
        match self {
            Method::Ethr => "ethr",
        }
    }
}

#[derive(Debug, Clone, PartialEq, Eq, SmartDefault)]
pub enum Network {
    #[default]
    Mainnet,
    // here for possible backwards compatibility, but should error on creation of any new DID's
    #[deprecated]
    Goerli,
    Sepolia,
    Other(usize),
}

impl ToString for Network {
    fn to_string(&self) -> String {
        match self {
            Network::Mainnet => "mainnet".to_string(),
            #[allow(deprecated)]
            Network::Goerli => "goerli".to_string(),
            Network::Sepolia => "sepolia".to_string(),
            Network::Other(num) => num.to_string(),
        }
    }
}

impl From<usize> for Network {
    fn from(chain_id: usize) -> Network {
        match chain_id {
            1 => Network::Mainnet,
            #[allow(deprecated)]
            5 => Network::Goerli,
            11155111 => Network::Sepolia,
            _ => Network::Other(chain_id),
        }
    }
}

impl<'a> From<&'a str> for Network {
    fn from(network: &'a str) -> Network {
        match network.to_lowercase().as_str() {
            "mainnet" => Network::Mainnet,
            #[allow(deprecated)]
            "goerli" => Network::Goerli,
            "sepolia" => Network::Sepolia,
            _ => {
                let chain_id = usize::from_str_radix(as_hex_digits(network), 16)
                    .expect("String must be valid Hex");
                Network::from(chain_id)
            }
        }
    }
}

impl DidUrl {
    /// Parses a Decentralized Identifier (DID) URI string.
    ///
    /// Takes a string slice (`input`) representing a DID URI and attempts to parse it
    /// into a `DidUrl` object. At a minimum, the DID URL needs to define a method.
    ///
    /// # Arguments
    /// * `input` - A string slice that holds the DID URI to be parsed.
    ///
    /// # Returns
    /// A `Result` which, on success, contains the `DidUrl` object representing the parsed DID URI.
    /// On failure, it returns a [`DidError`] indicating the reason for the parsing failure.
    ///
    /// # Examples
    /// ```
    /// use lib_didethresolver::types::DidUrl;
    ///
    /// let did_url = "did:not:123";
    /// let did_url = DidUrl::parse(did_url).unwrap_err();
    /// assert_eq!(did_url.to_string(), "Parsing of ethr:did failed, error at 1:5: expected one of \"ethr\", the only supported method is `ethr`");
    /// ```
    /// ```
    /// use lib_didethresolver::types::DidUrl;
    ///
    /// let did_url = "did:ethr:0xb9c5714089478a327f09197987f16f9e5d936e8a";
    /// let did_url = DidUrl::parse(did_url).unwrap();
    /// ```
    ///
    /// # Errors
    /// returns a [`DidError`] if the parsing of the URI fails or if the extracted
    /// components (method name, method-specific ID) do not conform to the expected DID structure.
    ///
    pub fn parse<S: AsRef<str>>(input: S) -> Result<Self, DidError> {
<<<<<<< HEAD
        let url = Url::parse(input.as_ref())?;

        // Note that `url.path()` will return an incorrect path from did url
        // For regular URL("http://w.a.b/path"), the it only returns the string from the first '/' (/path)
        // But for did url, it incorrectly returns the content before the first '/' (ethr:0xb9c5714089478a327f09197987f16f9e5d936e8a/path)
        let mut split = url.path().split('/');
        let did = if let Some(did_str) = split.next() {
            log::debug!("Parsing did from str: {}", did_str);
            Some(parse_ethr_did(did_str)?)
        } else {
            None
        };
        // join the strings in the split with '/' as delimiter
        let path = split.fold(String::new(), |mut acc, s| {
            acc.push_str(format!("/{}", s).as_str());
            acc
        });

        let query = url
            .query_pairs()
            .map(|(k, v)| (k.into_owned(), v.into_owned()))
            .collect();

        let fragment = url.fragment().map(|fragment| fragment.to_owned());
=======
        let did_url = parse_ethr_did_url(input.as_ref());
        if let Err(e) = did_url {
            return Err(DidError::Parse(e));
        }
>>>>>>> 64b6ca72

        let did_url = did_url.unwrap();
        Ok(Self { ..did_url })
    }

    /// Retrieves the method from the DID URL, as defined in the [did-ethr](https://github.com/decentralized-identity/ethr-did-resolver/blob/master/doc/did-method-spec.md)).
    ///
    /// Extracts the method name part of the DID URI, which indicates the specific DID method used.
    /// The method name indicates the underlying consensus system (e.g. ethereum) the DID is associated with.
    ///
    /// # Returns
    /// A string slice (`&str`) with the DID method name.
    ///
    /// # Examples
    /// ```
    /// use lib_didethresolver::types::{DidUrl, Method};
    ///
    /// let did_url = DidUrl::parse("did:ethr:0xb9c5714089478a327f09197987f16f9e5d936e8a").unwrap();
    /// assert_eq!(did_url.method(), &Method::Ethr);
    /// ```
    ///
    pub fn method(&self) -> &Method {
        &self.did.method
    }

    /// Retrieves the chainId for an DID:ETHR URL, as defined in the [did-ethr](https://github.com/decentralized-identity/ethr-did-resolver/blob/master/doc/did-method-spec.md).
    ///
    /// # Returns
    /// A enum [`ChainId`] indicating the chain this DID belongs to.
    ///
    /// # Examples
    /// ```
    /// use lib_didethresolver::types::{Network, DidUrl};
    /// let did_url = DidUrl::parse("did:ethr:0x01:0xb9c5714089478a327f09197987f16f9e5d936e8a").unwrap();
    /// assert_eq!(did_url.network(), &Network::Mainnet);
    /// ```
    ///
    pub fn network(&self) -> &Network {
        &self.did.network
    }

    /// Retrieves the identity part from the DID URL, as defined in the [did-ethr spec](https://github.com/decentralized-identity/ethr-did-resolver/blob/master/doc/did-method-spec.md)).
    ///
    /// # Returns
    /// A Enum [`AddressOrHexKey`] which identifies the DID. This can be either an 20-byte [`Address`] or a 33-byte [`Vec<u8>`].
    ///
    /// # Examples
    /// ```
    /// use lib_didethresolver::types::{Account, DidUrl};
    /// use ethers::types::Address;
    ///
    /// let did_url = DidUrl::parse("did:ethr:0xb9c5714089478a327f09197987f16f9e5d936e8a").unwrap();
    /// let address = hex::decode("b9c5714089478a327f09197987f16f9e5d936e8a").unwrap();
    /// assert_eq!(did_url.account(), &Account::Address(Address::from_slice(address.as_slice())));
    /// ```
    ///
    pub fn account(&self) -> &Account {
        &self.did.account
    }

    /// Retrieves the path part from the DID URL, as defined in the [did-ethr spec](https://github.com/decentralized-identity/ethr-did-resolver/blob/master/doc/did-method-spec.md)).
    pub fn path(&self) -> Option<&str> {
        self.path.as_deref()
    }

<<<<<<< HEAD
    pub fn query(&self) -> Option<String> {
        let q = self.format_query();
        Some(q).filter(|q| !q.is_empty())
    }

    pub fn query_pairs(&self) -> impl Iterator<Item = &(String, String)> {
        self.query.iter()
    }

    pub fn add_query(&mut self, key: &str, value: Option<&str>) {
        self.query
            .push((key.to_string(), value.unwrap_or("").to_string()));
    }

    pub fn contains_query(&self, key: String, value: String) -> bool {
        self.query.contains(&(key, value))
=======
    pub fn query(&self) -> Option<&[(String, String)]> {
        self.query.as_deref()
    }

    /// Immutable copy constructor that returns the same DID URL without its query
    pub fn without_query(&self) -> Self {
        let mut minion = self.clone();
        minion.query = None;
        minion
    }

    /// Immutable copy constructor to add a query parameter to the DID URL.
    /// # Examples
    /// ```rust
    /// use lib_didethresolver::types::DidUrl;
    /// let did_url = DidUrl::parse("did:ethr:0xb9c5714089478a327f09197987f16f9e5d936e8a").unwrap();
    /// let did_url = did_url.with_query("versionId", Some("1"));
    /// assert_eq!(did_url.query(), Some(&[("versionId".to_string(), "1".to_string())][..]));
    /// ```
    /// **Note**: the parser did not percent-encode this component, but the input may have been percent-encoded already.
    pub fn with_query(&self, key: &str, value: Option<&str>) -> Self {
        let mut minion = self.clone();
        if minion.query.is_none() {
            minion.query = Some(Vec::new());
        }
        let query = minion.query.as_mut().unwrap();
        query.push((key.to_string(), value.unwrap_or("").to_string()));
        minion
>>>>>>> 64b6ca72
    }

    /// Returns this DID's fragment identifier, if any.
    ///  A fragment is the part of the URL after the # symbol. The fragment is optional and, if present, contains a fragment identifier that identifies a secondary resource, such as a section heading of a document.
    ///
    /// In a DID URL, a fragment may be used to reference a specific section or component within a DID document, such as
    /// a particular verification method or service endpoint.
    ///
    ///  # Examples
    /// ```
    /// use lib_didethresolver::types::DidUrl;
    ///
    /// let did_url = DidUrl::parse("did:ethr:0xb9c5714089478a327f09197987f16f9e5d936e8a#delegate-0").unwrap();
    /// assert_eq!(did_url.fragment(), Some("delegate-0"));
    /// ```
    ///
    /// **Note**: the parser did not percent-encode this component, but the input may have been percent-encoded already.
    pub fn fragment(&self) -> Option<&str> {
        self.fragment.as_deref()
    }

    /// Immutable copy builder to add a fragment to this did url
    /// # Examples
    /// ```rust
    /// use lib_didethresolver::types::DidUrl;
    /// let did_url = DidUrl::parse("did:ethr:0xb9c5714089478a327f09197987f16f9e5d936e8a").unwrap();
    /// let did_url = did_url.with_fragment(Some(&"controller"));
    /// assert_eq!(did_url.fragment(), Some("controller"));
    /// ```
    /// **Note**: the parser did not percent-encode this component, but the input may have been percent-encoded already.
    ///
    pub fn with_fragment(&self, fragment: Option<&str>) -> Self {
        let mut minion = self.clone();
        if let Some(fragment) = fragment {
            minion.fragment = Some(fragment.to_string());
        } else {
            minion.fragment = None;
        }
        minion
    }

    /// Immutable copy constructor returns an identical DID with the specified path
    ///
    /// # Examples
    /// ```
    /// use lib_didethresolver::types::DidUrl;
    ///
    /// let did_url = DidUrl::parse("did:ethr:0xb9c5714089478a327f09197987f16f9e5d936e8a").unwrap();
    /// let did_url = did_url.with_path(Some(&"/path/to/resource"));
    /// assert_eq!(did_url.path, Some("/path/to/resource".to_string()));
    /// ```
    ///
    pub fn with_path(&self, path: Option<&str>) -> Self {
        let mut minion = self.clone();
        if let Some(path) = path {
            minion.path = Some(path.to_string());
        } else {
            minion.path = None;
        }
        minion
    }

    /// Immutable copy constructor returns an identical DID with the specified account
    ///
    /// # Examples
    /// ```rust
    /// use lib_didethresolver::types::{Account, DidUrl};
    /// use ethers::types::Address;
    /// let did_url = DidUrl::parse("did:ethr:0xb9c5714089478a327f09197987f16f9e5d936e8a").unwrap();
    /// let address = hex::decode("b9c5714089478a327f09197987f16f9e5d936e8a").unwrap();
    /// let account = Account::Address(Address::from_slice(address.as_slice()));
    /// let did_url = did_url.with_account(account.clone());
    /// assert_eq!(did_url.account(), &account);
    /// ```
    pub fn with_account(&self, account: Account) -> Self {
        let mut minion = self.clone();
        minion.did.account = account.clone();
        minion
    }

    fn format_query(&self) -> String {
        let mut full_query = String::new();
        let mut pairs = self.query_pairs();

        if let Some((key, value)) = pairs.next() {
            full_query.push_str(&format!("?{}={}", key, value));
        }
        for (key, value) in pairs {
            let query = format!("&{}={}", key, value);
            full_query.push_str(&query);
        }
        full_query
    }
}

impl ToString for DidUrl {
    fn to_string(&self) -> String {
<<<<<<< HEAD
        let mut string = format!(
            "{}{}{}",
            self.did.to_string(),
            self.path(),
            self.format_query()
        );

=======
        let mut string = format!("{}{}", self.did.to_string(), self.path().unwrap_or(""));
        if let Some(query) = self.query() {
            let format_str = query
                .iter()
                .map(|(key, value)| format!("{}={}", key, value))
                .collect::<Vec<String>>()
                .join("&");
            string = format!("{}?{}", string, format_str);
        }
>>>>>>> 64b6ca72
        if let Some(fragment) = self.fragment() {
            string = format!("{}#{}", string, fragment);
        }
        string
    }
}

impl Serialize for DidUrl {
    fn serialize<S>(&self, serializer: S) -> Result<S::Ok, S::Error>
    where
        S: Serializer,
    {
        let binding = self.to_string();
        let decoded = percent_encoding::percent_decode_str(binding.as_str());
        serializer.serialize_str(&decoded.decode_utf8_lossy())
    }
}

impl<'de> Deserialize<'de> for DidUrl {
    fn deserialize<D>(deserializer: D) -> Result<DidUrl, D::Error>
    where
        D: serde::Deserializer<'de>,
    {
        let s = String::deserialize(deserializer)?;
        DidUrl::parse(s).map_err(serde::de::Error::custom)
    }
}

#[cfg(test)]
mod tests {
    use super::*;
    use crate::types::test::address;

    #[test]
    fn test_method() {
        assert_eq!(
            DidUrl::parse("did:ethr:0x7e575682A8E450E33eB0493f9972821aE333cd7F/path")
                .unwrap()
                .method(),
            &Method::Ethr
        );

        let err = DidUrl::parse("did:pkh:0x7e575682A8E450E33eB0493f9972821aE333cd7F").unwrap_err();
        assert_eq!(
            "Parsing of ethr:did failed, error at 1:5: expected one of \"ethr\", the only supported method is `ethr`"
                .to_string(),
            err.to_string()
        );
    }

    #[test]
    fn test_account() {
        let account = Account::Address(address("0xb9c5714089478a327f09197987f16f9e5d936e8a"));

        assert_eq!(
            DidUrl::parse("did:ethr:0xb9c5714089478a327f09197987f16f9e5d936e8a/path")
                .unwrap()
                .account(),
            &account,
        );
        assert_eq!(
            DidUrl::parse("did:ethr:0xb9c5714089478a327f09197987f16f9e5d936e8a?versionId=1")
                .unwrap()
                .account(),
            &account
        );
        assert_eq!(
            DidUrl::parse("did:ethr:0xb9c5714089478a327f09197987f16f9e5d936e8a#public-key-0")
                .unwrap()
                .account(),
            &account,
        );
        assert_eq!(
            DidUrl::parse("did:ethr:0xb9c5714089478a327f09197987f16f9e5d936e8a#agent")
                .unwrap()
                .account(),
            &account
        );
        assert_eq!(
            DidUrl::parse("did:ethr:0xb9c5714089478a327f09197987f16f9e5d936e8a?service=agent&relativeRef=/credentials#degree")
                .unwrap()
                .account(),
            &account
        );
        assert_eq!(
            DidUrl::parse("did:ethr:0xb9c5714089478a327f09197987f16f9e5d936e8a?versionTime=2021-05-10T17:00:00Z")
                .unwrap()
                .account(),
            &account
        );
        assert_eq!(
            DidUrl::parse("did:ethr:0xb9c5714089478a327f09197987f16f9e5d936e8a?service=files&relativeRef=/resume.pdf")
                .unwrap()
                .account(),
            &account
        );
    }

    #[test]
    fn test_network() {
        assert_eq!(
            DidUrl::parse("did:ethr:0xb9c5714089478a327f09197987f16f9e5d936e8a")
                .unwrap()
                .network(),
            &Network::Mainnet
        );

        assert_eq!(
            DidUrl::parse("did:ethr:mainnet:0xb9c5714089478a327f09197987f16f9e5d936e8a")
                .unwrap()
                .network(),
            &Network::Mainnet
        );

        assert_eq!(
            DidUrl::parse("did:ethr:sepolia:0xb9c5714089478a327f09197987f16f9e5d936e8a")
                .unwrap()
                .network(),
            &Network::Sepolia
        );

        assert_eq!(
            DidUrl::parse("did:ethr:0x1a1:0xb9c5714089478a327f09197987f16f9e5d936e8a")
                .unwrap()
                .network(),
            &Network::Other(0x1a1)
        );
    }

    #[test]
    fn test_with_fragment() {
        let did_url =
            DidUrl::parse("did:ethr:0xb9c5714089478a327f09197987f16f9e5d936e8a#key-1").unwrap();
        assert_eq!(did_url.fragment(), Some("key-1"));
        let last = did_url.clone();
        let did_url = did_url.with_fragment(Some("key-2"));
        assert_eq!(did_url.fragment(), Some("key-2"));
        assert_eq!(last.fragment(), Some("key-1"));
        let did_url = did_url.with_fragment(None);
        assert_eq!(did_url.fragment(), None);
        assert_eq!(did_url.method(), &Method::Ethr,);
        assert_eq!(did_url.network(), &Network::Mainnet,);
        assert_eq!(
            did_url.account(),
            &Account::Address(address("0xb9c5714089478a327f09197987f16f9e5d936e8a"))
        );
    }

    #[test]
    fn test_with_path() {
        let did_url = DidUrl::parse("did:ethr:0xb9c5714089478a327f09197987f16f9e5d936e8a").unwrap();
        assert_eq!(did_url.path(), None);
        let did_url = did_url.with_path(Some("path-2"));
        assert_eq!(did_url.path(), Some("path-2"));
        assert_eq!(did_url.method(), &Method::Ethr,);
        assert_eq!(did_url.network(), &Network::Mainnet,);
        assert_eq!(
            did_url.account(),
            &Account::Address(address("0xb9c5714089478a327f09197987f16f9e5d936e8a"))
        );
        let did_url = did_url.with_path(None);
        assert_eq!(did_url.path(), None);
    }

    #[test]
    fn test_without_query() {
        let did_url =
            DidUrl::parse("did:ethr:0xb9c5714089478a327f09197987f16f9e5d936e8a?versionId=1")
                .unwrap()
                .without_query();
        assert_eq!(did_url.query(), None);
        assert_eq!(did_url.method(), &Method::Ethr,);
        assert_eq!(did_url.network(), &Network::Mainnet,);
        assert_eq!(
            did_url.account(),
            &Account::Address(address("0xb9c5714089478a327f09197987f16f9e5d936e8a"))
        );
    }

    #[test]
    fn test_with_query() {
        let did_url = DidUrl::parse("did:ethr:0xb9c5714089478a327f09197987f16f9e5d936e8a").unwrap();
        assert_eq!(did_url.query(), None);
        let last = did_url.clone();
        let did_url = did_url.with_query("key-1", Some("value-1"));
        assert_eq!(last.query(), None);
        assert_eq!(
            did_url.query(),
            Some(&[("key-1".to_string(), "value-1".to_string())][..])
        );
        let did_url = did_url.with_query("key-2", Some("value-2"));
        assert_eq!(
            did_url.query(),
            Some(
                &[
                    ("key-1".to_string(), "value-1".to_string()),
                    ("key-2".to_string(), "value-2".to_string())
                ][..]
            )
        );
        assert_eq!(did_url.method(), &Method::Ethr,);
        assert_eq!(did_url.network(), &Network::Mainnet,);
        assert_eq!(
            did_url.account(),
            &Account::Address(address("0xb9c5714089478a327f09197987f16f9e5d936e8a"))
        );
    }

    #[test]
    fn test_with_account() {
        let did_url = DidUrl::parse("did:ethr:0xb9c5714089478a327f09197987f16f9e5d936e8a").unwrap();
        assert_eq!(
            did_url.account(),
            &Account::Address(address("0xb9c5714089478a327f09197987f16f9e5d936e8a"))
        );
        let last = did_url.clone();
        let did_url = did_url.with_account(Account::HexKey(vec![0x01, 0x02, 0x03]));
        assert_eq!(
            last.account(),
            &Account::Address(address("0xb9c5714089478a327f09197987f16f9e5d936e8a"))
        );
        assert_eq!(did_url.account(), &Account::HexKey(vec![0x01, 0x02, 0x03]));
        assert_eq!(did_url.method(), &Method::Ethr,);
        assert_eq!(did_url.network(), &Network::Mainnet,);
        assert_eq!(did_url.to_string(), "did:ethr:mainnet:010203")
    }

    #[test]
    fn test_account_from_string() {
        let account = Account::from("0xb9c5714089478a327f09197987f16f9e5d936e8a");
        assert_eq!(
            account,
            Account::Address(address("0xb9c5714089478a327f09197987f16f9e5d936e8a"))
        );

        let account =
            Account::from("79be667ef9dcbbac55a06295ce870b07029bfcdb2dce28d959f2815b16f81798483ada7726a3c4655da4fbfc0e1108a8fd17b448a68554199c47d08ffb10d4b8");
        let eth_address: Address = account.into();
        let expect_address: Address =
            Account::Address(address("0x7e5f4552091a69125d5dfcb7b8c2659029395bdf")).into();
        assert_eq!(expect_address, eth_address);
    }

    #[test]
    fn test_account_from_hex_key() {
        let account = Account::from(vec![0x01, 0x02, 0x03]);
        assert_eq!(account, Account::HexKey(vec![0x01, 0x02, 0x03]));
    }

    #[test]
    fn test_account_from_address() {
        let account = Account::from(address("0xb9c5714089478a327f09197987f16f9e5d936e8a"));
        assert_eq!(
            account,
            Account::Address(address("0xb9c5714089478a327f09197987f16f9e5d936e8a"))
        );
    }

    #[test]
    fn test_account_to_address_conversion() {
        let account = Account::Address(address("0xb9c5714089478a327f09197987f16f9e5d936e8a"));
        assert_eq!(
            Address::from_slice(
                &hex::decode(as_hex_digits("0xb9c5714089478a327f09197987f16f9e5d936e8a")).unwrap()
            ),
            account.into()
        );

        let account = Account::HexKey(hex::decode("79be667ef9dcbbac55a06295ce870b07029bfcdb2dce28d959f2815b16f81798483ada7726a3c4655da4fbfc0e1108a8fd17b448a68554199c47d08ffb10d4b8").unwrap().to_vec());
        assert_eq!(
            Address::from_slice(
                &hex::decode(as_hex_digits("0x7e5f4552091a69125d5dfcb7b8c2659029395bdf")).unwrap()
            ),
            account.into()
        );
    }

    #[test]
    fn test_public_key_hash() {
        let pk = "79be667ef9dcbbac55a06295ce870b07029bfcdb2dce28d959f2815b16f81798483ada7726a3c4655da4fbfc0e1108a8fd17b448a68554199c47d08ffb10d4b8";
        let key = hex::decode(pk).unwrap();
        let address = public_key_to_address(&key);
        assert_eq!(
            address,
            "0x7e5f4552091a69125d5dfcb7b8c2659029395bdf".to_string()
        );
    }

    #[test]
    fn test_as_hex_str() {
        let address = "0x7e575682A8E450E33eB0493f9972821aE333cd7F";
        assert_eq!(
            as_hex_digits(address),
            "7e575682A8E450E33eB0493f9972821aE333cd7F"
        );
        let public_key = "79be667ef9dcbbac55a06295ce870b07029bfcdb2dce28d959f2815b16f81798483ada7726a3c4655da4fbfc0e1108a8fd17b448a68554199c47d08ffb10d4b8";
        assert_eq!(
            as_hex_digits(public_key),
            "79be667ef9dcbbac55a06295ce870b07029bfcdb2dce28d959f2815b16f81798483ada7726a3c4655da4fbfc0e1108a8fd17b448a68554199c47d08ffb10d4b8"
        );
    }

    #[test]
    fn test_network_from_usize() {
        assert_eq!(Network::from(1), Network::Mainnet);
        assert_eq!(Network::from(11155111), Network::Sepolia);
        assert_eq!(Network::from(0x1a1), Network::Other(0x1a1));
    }

    #[test]
    fn test_network_from_str() {
        assert_eq!(Network::from("mainnet"), Network::Mainnet);
        assert_eq!(Network::from("sepolia"), Network::Sepolia);
        assert_eq!(Network::from("1a1"), Network::Other(0x1a1));
    }

    #[test]
    fn test_add_query() {
        let mut did_url =
            DidUrl::parse("did:ethr:mainnet:0x0000000000000000000000000000000000000000").unwrap();
        did_url.add_query("meta", Some("test"));
        assert_eq!(
            did_url.to_string(),
            "did:ethr:mainnet:0x0000000000000000000000000000000000000000?meta=test"
        );
    }

    #[test]
    fn test_multiple_queries() {
        let mut did_url =
            DidUrl::parse("did:ethr:mainnet:0x0000000000000000000000000000000000000000").unwrap();
        did_url.add_query("meta", Some("hi"));
        did_url.add_query("username", None);
        did_url.add_query("password", Some("hunter2"));

        assert_eq!(
            did_url.to_string(),
            "did:ethr:mainnet:0x0000000000000000000000000000000000000000?meta=hi&username=&password=hunter2"
        )
    }

    #[test]
    fn test_add_empty_query() {
        let mut did_url =
            DidUrl::parse("did:ethr:mainnet:0x0000000000000000000000000000000000000000").unwrap();
        did_url.add_query("meta", None);
        assert_eq!(
            did_url.to_string(),
            "did:ethr:mainnet:0x0000000000000000000000000000000000000000?meta="
        );
    }

    #[test]
    fn test_query_parses() {
        let did_url = DidUrl::parse("did:ethr:mainnet:0x0000000000000000000000000000000000000000?meta=hi&username=&password=hunter2").unwrap();

        let mut pairs = did_url.query_pairs();
        assert_eq!(pairs.next(), Some(&("meta".into(), "hi".into())));
        assert_eq!(pairs.next(), Some(&("username".into(), "".into())));
        assert_eq!(pairs.next(), Some(&("password".into(), "hunter2".into())));
    }
}<|MERGE_RESOLUTION|>--- conflicted
+++ resolved
@@ -35,13 +35,8 @@
 #[derive(Debug, Clone, PartialEq, Eq)]
 pub struct DidUrl {
     pub did: Did,
-<<<<<<< HEAD
-    pub path: String,
-    pub query: Vec<(String, String)>,
-=======
     pub path: Option<String>,
     pub query: Option<Vec<(String, String)>>,
->>>>>>> 64b6ca72
     pub fragment: Option<String>,
 }
 
@@ -218,37 +213,10 @@
     /// components (method name, method-specific ID) do not conform to the expected DID structure.
     ///
     pub fn parse<S: AsRef<str>>(input: S) -> Result<Self, DidError> {
-<<<<<<< HEAD
-        let url = Url::parse(input.as_ref())?;
-
-        // Note that `url.path()` will return an incorrect path from did url
-        // For regular URL("http://w.a.b/path"), the it only returns the string from the first '/' (/path)
-        // But for did url, it incorrectly returns the content before the first '/' (ethr:0xb9c5714089478a327f09197987f16f9e5d936e8a/path)
-        let mut split = url.path().split('/');
-        let did = if let Some(did_str) = split.next() {
-            log::debug!("Parsing did from str: {}", did_str);
-            Some(parse_ethr_did(did_str)?)
-        } else {
-            None
-        };
-        // join the strings in the split with '/' as delimiter
-        let path = split.fold(String::new(), |mut acc, s| {
-            acc.push_str(format!("/{}", s).as_str());
-            acc
-        });
-
-        let query = url
-            .query_pairs()
-            .map(|(k, v)| (k.into_owned(), v.into_owned()))
-            .collect();
-
-        let fragment = url.fragment().map(|fragment| fragment.to_owned());
-=======
         let did_url = parse_ethr_did_url(input.as_ref());
         if let Err(e) = did_url {
             return Err(DidError::Parse(e));
         }
->>>>>>> 64b6ca72
 
         let did_url = did_url.unwrap();
         Ok(Self { ..did_url })
@@ -314,24 +282,13 @@
         self.path.as_deref()
     }
 
-<<<<<<< HEAD
-    pub fn query(&self) -> Option<String> {
-        let q = self.format_query();
-        Some(q).filter(|q| !q.is_empty())
-    }
-
-    pub fn query_pairs(&self) -> impl Iterator<Item = &(String, String)> {
-        self.query.iter()
-    }
-
-    pub fn add_query(&mut self, key: &str, value: Option<&str>) {
+    pub fn contains_query(&self, key: String, value: String) -> bool {
         self.query
-            .push((key.to_string(), value.unwrap_or("").to_string()));
-    }
-
-    pub fn contains_query(&self, key: String, value: String) -> bool {
-        self.query.contains(&(key, value))
-=======
+            .as_ref()
+            .map(|q| q.contains(&(key, value)))
+            .unwrap_or(false)
+    }
+
     pub fn query(&self) -> Option<&[(String, String)]> {
         self.query.as_deref()
     }
@@ -360,7 +317,6 @@
         let query = minion.query.as_mut().unwrap();
         query.push((key.to_string(), value.unwrap_or("").to_string()));
         minion
->>>>>>> 64b6ca72
     }
 
     /// Returns this DID's fragment identifier, if any.
@@ -440,33 +396,10 @@
         minion.did.account = account.clone();
         minion
     }
-
-    fn format_query(&self) -> String {
-        let mut full_query = String::new();
-        let mut pairs = self.query_pairs();
-
-        if let Some((key, value)) = pairs.next() {
-            full_query.push_str(&format!("?{}={}", key, value));
-        }
-        for (key, value) in pairs {
-            let query = format!("&{}={}", key, value);
-            full_query.push_str(&query);
-        }
-        full_query
-    }
 }
 
 impl ToString for DidUrl {
     fn to_string(&self) -> String {
-<<<<<<< HEAD
-        let mut string = format!(
-            "{}{}{}",
-            self.did.to_string(),
-            self.path(),
-            self.format_query()
-        );
-
-=======
         let mut string = format!("{}{}", self.did.to_string(), self.path().unwrap_or(""));
         if let Some(query) = self.query() {
             let format_str = query
@@ -476,7 +409,6 @@
                 .join("&");
             string = format!("{}?{}", string, format_str);
         }
->>>>>>> 64b6ca72
         if let Some(fragment) = self.fragment() {
             string = format!("{}#{}", string, fragment);
         }
@@ -794,48 +726,22 @@
     }
 
     #[test]
-    fn test_add_query() {
-        let mut did_url =
+    fn test_contains_query() {
+        let did_url = DidUrl::parse("did:ethr:mainnet:0x0000000000000000000000000000000000000000?meta=hi&username=&password=hunter2").unwrap();
+
+        assert_eq!(did_url.contains_query("meta".into(), "hi".into()), true);
+        assert_eq!(did_url.contains_query("username".into(), "".into()), true);
+        assert_eq!(
+            did_url.contains_query("password".into(), "hunter2".into()),
+            true
+        );
+        assert_eq!(
+            did_url.contains_query("does".into(), "not exist".into()),
+            false
+        );
+
+        let did_url =
             DidUrl::parse("did:ethr:mainnet:0x0000000000000000000000000000000000000000").unwrap();
-        did_url.add_query("meta", Some("test"));
-        assert_eq!(
-            did_url.to_string(),
-            "did:ethr:mainnet:0x0000000000000000000000000000000000000000?meta=test"
-        );
-    }
-
-    #[test]
-    fn test_multiple_queries() {
-        let mut did_url =
-            DidUrl::parse("did:ethr:mainnet:0x0000000000000000000000000000000000000000").unwrap();
-        did_url.add_query("meta", Some("hi"));
-        did_url.add_query("username", None);
-        did_url.add_query("password", Some("hunter2"));
-
-        assert_eq!(
-            did_url.to_string(),
-            "did:ethr:mainnet:0x0000000000000000000000000000000000000000?meta=hi&username=&password=hunter2"
-        )
-    }
-
-    #[test]
-    fn test_add_empty_query() {
-        let mut did_url =
-            DidUrl::parse("did:ethr:mainnet:0x0000000000000000000000000000000000000000").unwrap();
-        did_url.add_query("meta", None);
-        assert_eq!(
-            did_url.to_string(),
-            "did:ethr:mainnet:0x0000000000000000000000000000000000000000?meta="
-        );
-    }
-
-    #[test]
-    fn test_query_parses() {
-        let did_url = DidUrl::parse("did:ethr:mainnet:0x0000000000000000000000000000000000000000?meta=hi&username=&password=hunter2").unwrap();
-
-        let mut pairs = did_url.query_pairs();
-        assert_eq!(pairs.next(), Some(&("meta".into(), "hi".into())));
-        assert_eq!(pairs.next(), Some(&("username".into(), "".into())));
-        assert_eq!(pairs.next(), Some(&("password".into(), "hunter2".into())));
+        assert_eq!(did_url.contains_query("no".into(), "queries".into()), false);
     }
 }