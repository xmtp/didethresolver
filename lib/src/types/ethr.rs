//! Ethereum DID Method implementation according to [specification](https://github.com/decentralized-identity/ethr-did-resolver/blob/master/doc/did-method-spec.md)
//! This implementation offers [`EthrBuilder`] which allows dynamically building a DID document
//! from the events emitted by the [`DIDRegistry`](crate::resolver::DIDRegistry).
//!
//! # Examples
//!
//! let mut builder = EthrBuilder::default();
//! builder.account_address(&Address::from_str("0x872A62ABAfa278F0E0f02c1C5042D0614c3f38eb")).unwrap();
//! let document = builder.build();

use std::{collections::HashMap, str::FromStr};

use super::{
    Account, Attribute, DidDocument, DidUrl, KeyEncoding, KeyPurpose, KeyType, PublicKey, Service,
    ServiceType, VerificationMethod, VerificationMethodProperties,
};
use crate::{
    error::EthrBuilderError,
    resolver::{
        did_registry::{
            DidattributeChangedFilter, DiddelegateChangedFilter, DidownerChangedFilter,
        },
        EventContext,
    },
    types::{self, NULL_ADDRESS},
};

use base64::{engine::general_purpose::STANDARD as BASE64, Engine};
use ethers::types::{Address, Bytes, U256};
use serde::{Deserialize, Serialize};
use url::Url;

#[derive(Clone, Debug, Hash, PartialEq, Eq, Serialize, Deserialize)]
pub(super) enum Key {
    Attribute {
        name: [u8; 32],
        value: Bytes,
        attribute: Attribute,
    },
    Delegate {
        delegate: Address,
        purpose: KeyPurpose,
    },
}

#[derive(Debug, Clone, PartialEq, Eq)]
/// DID Ethr Builder
pub struct EthrBuilder {
    /// Context of the DID
    pub(super) context: Vec<Url>,
    /// The DID
    pub(super) id: DidUrl,
    /// Aliases for the DID
    pub(super) also_known_as: Vec<DidUrl>,
    /// Controller of the DID
    pub(super) controller: Option<DidUrl>,
    /// Verification methods associated with the DID
    pub(super) verification_method: Vec<VerificationMethod>,
    /// Authentication methods associated with the DID
    pub(super) authentication: Vec<DidUrl>,
    /// Assertion methods associated with the DID
    pub(super) assertion_method: Vec<DidUrl>,
    /// Key agreement keys associated with the DID
    pub(super) key_agreement: Vec<DidUrl>,
    /// Invokers associated with the DID    
    pub(super) capability_invocation: Vec<DidUrl>,
    /// Delegates associated with the DID
    pub(super) capability_delegation: Vec<DidUrl>,
    /// External services associated with the DID
    pub(super) service: Vec<Service>,
    /// the index a new delegate should be assigned
    pub(super) delegate_count: usize,
    /// the index a new service should be assigned
    pub(super) service_count: usize,
    /// the index a new xmtp key should be assigned
    pub(super) xmtp_count: usize,
    /// whether the document has been deactivated
    pub(super) is_deactivated: bool,
    /// Current time for the document
    pub(super) now: U256,
    /// Map of keys to their index in the document
    /// _*NOTE*_: this is used to ensure the order of keys is maintained, but indexes of the same
    /// number are expected. (EX: a delegate and service both with index 0)
    pub(super) keys: HashMap<Key, (usize, EventContext)>,
}

impl Default for EthrBuilder {
    fn default() -> Self {
        Self {
            context: vec![
                Url::parse("https://www.w3.org/ns/did/v1").unwrap(),
                Url::parse("https://w3id.org/security/suites/ed25519-2020/v2").unwrap(),
            ],
            id: DidUrl::parse("did:ethr:0x0000000000000000000000000000000000000000").unwrap(),
            also_known_as: Default::default(),
            verification_method: Default::default(),
            controller: None,
            authentication: Default::default(),
            assertion_method: Default::default(),
            key_agreement: Default::default(),
            capability_invocation: Default::default(),
            capability_delegation: Default::default(),
            service: Default::default(),
            delegate_count: 0,
            service_count: 0,
            xmtp_count: 0,
            now: U256::zero(),
            keys: Default::default(),
            is_deactivated: false,
        }
    }
}

/// Builder to dynamically build a DID document from the events emitted by the [`DIDRegistry`](crate::resolver::did_registry::DIDRegistry).
impl EthrBuilder {
    /// Set the current time this document is valid for.
    pub fn now(&mut self, now: U256) {
        self.now = now;
    }

    /// set the identity of the document
    pub fn account_address(&mut self, key: &Address) -> Result<(), EthrBuilderError> {
        self.id = self.id.with_account(types::Account::Address(*key));
        Ok(())
    }

    /// set the identity of the document
    pub fn public_key(&mut self, key: &[u8]) -> Result<(), EthrBuilderError> {
        self.id = self.id.with_account(types::Account::HexKey(key.to_vec()));
        Ok(())
    }

    /// set any aliases this identity may also go by
    pub fn also_known_as(&mut self, did: &DidUrl) {
        self.also_known_as.push(did.clone());
    }

    /// Set the controller of the document
    pub fn controller(&mut self, controller: &Address) -> Result<(), EthrBuilderError> {
        let did = self.id.with_account(types::Account::Address(*controller));
        self.controller = Some(did);
        Ok(())
    }

    /// check whether the document has been deactivated
    pub fn is_deactivated(&mut self) -> bool {
        self.is_deactivated
    }

    /// Add a delegate to the DID Document.
    /// Delegate keys are Ethereum addresses that can either be general signing keys or optionally also perform authentication.
    /// They are also verifiable from Solidity (on-chain).
    /// When a delegate is added or revoked, a DIDDelegateChanged event is published that MUST be used to update the DID document.
    ///
    /// reference: [spec](https://github.com/decentralized-identity/ethr-did-resolver/blob/master/doc/did-method-spec.md)
    pub fn delegate_event(
        &mut self,
        event: DiddelegateChangedFilter,
        context: &EventContext,
    ) -> Result<(), EthrBuilderError> {
        let delegate_type = String::from_utf8_lossy(&event.delegate_type);
        let key_purpose = types::parse_delegate(&delegate_type)?;

        let key = Key::Delegate {
            delegate: event.delegate,
            purpose: key_purpose,
        };

        if !event.is_valid(&self.now) {
            log::debug!("No Longer Valid {:?}", key);
            self.keys.remove(&key);
            return Ok(());
        }

        self.keys
            .insert(key, (self.delegate_count, context.clone()));
        self.delegate_count += 1;

        Ok(())
    }

    /// Add a general attribute which indicates external services or keys associated with the DID.
    /// The name of the attribute added to ERC1056 should follow this format: `did/pub/(Secp256k1|RSA|Ed25519|X25519)/(veriKey|sigAuth|enc)/(hex|base64|base58)`
    ///
    /// reference: [spec](https://github.com/decentralized-identity/ethr-did-resolver/blob/master/doc/did-method-spec.md)
    pub fn attribute_event(
        &mut self,
        event: DidattributeChangedFilter,
        context: &EventContext,
    ) -> Result<(), EthrBuilderError> {
        let name = event.name_string_lossy();

        if log::log_enabled!(log::Level::Trace) {
            log::trace!(
                "Attribute Event name={}, value={}, now={}, valid_to={}",
                name.clone(),
                event.value_string_lossy(),
                self.now,
                event.valid_to
            );
        }

        let attribute =
            types::parse_attribute(&name).unwrap_or_else(|_err| Attribute::Other(name.to_owned()));

        let key = Key::Attribute {
            name: event.name,
            value: event.value.clone(),
            attribute: attribute.clone(),
        };

        // if the event is invalid, and the key exists, it means this attribute changed event
        // is revoking the key
        if !event.is_valid(&self.now) && self.keys.remove(&key).is_some() {
            return Ok(());
        }

        match attribute {
            Attribute::PublicKey(_) => {
                if event.is_valid(&self.now) {
                    self.keys
                        .insert(key, (self.delegate_count, context.clone()));
                }
                self.delegate_count += 1;
            }
            Attribute::Service(_) => {
                if event.is_valid(&self.now) {
                    self.keys.insert(key, (self.service_count, context.clone()));
                }
                self.service_count += 1;
            }
            Attribute::Xmtp(_) => {
                if event.is_valid(&self.now) {
                    self.keys.insert(key, (self.xmtp_count, context.clone()));
                }
                self.xmtp_count += 1;
            }
            Attribute::Other(_) => {
                log::warn!(
                    "unhandled or malformed attribute name=`{name}`,value=`{}`",
                    event.value_string_lossy()
                )
            }
        };

        Ok(())
    }

    ///  Add an owner to the document
    ///  The event data is used to update the #controller entry in the verificationMethod array.
    ///  When resolving DIDs with publicKey identifiers, if the controller (owner) address is different from the corresponding address of the publicKey, then the #controllerKey entry in the verificationMethod array MUST be omitted.
    ///
    ///  referecne: [spec](https://github.com/decentralized-identity/ethr-did-resolver/blob/master/doc/did-method-spec.md#controller-changes-didownerchanged)
    pub fn owner_event(&mut self, event: DidownerChangedFilter) -> Result<(), EthrBuilderError> {
        self.controller(&event.owner)?;
        if event.owner == Address::from_str(NULL_ADDRESS).expect("const address is correct") {
            // set the deactivated flag in case the address was deactivated.
            self.is_deactivated = true;
        }
        Ok(())
    }

    /// Add an external service to the document.
    /// The endpoint is the value of the attribute committed to the chain.
    ///
    /// reference: [spec](https://github.com/decentralized-identity/ethr-did-resolver/blob/master/doc/did-method-spec.md)
    pub fn service<V: AsRef<[u8]>>(
        &mut self,
        index: usize,
        value: V,
        service: ServiceType,
    ) -> Result<(), EthrBuilderError> {
        let did = self.id.with_fragment(Some(&format!("service-{}", index)));
        let endpoint = Url::parse(&String::from_utf8_lossy(value.as_ref()))?;
        self.service.push(Service {
            id: did,
            service_type: service,
            service_endpoint: endpoint,
            recipient_keys: "".into(),
        });
        Ok(())
    }

    /// Set a published public key external to the consensus system (cannot be queried from within
    /// smart contracts).
    ///   
    /// * `veriKey` adds a verification key to the verificationMethod section of document and adds a reference to it in the assertionMethod section of document.
    /// * `sigAuth` adds a verification key to the verificationMethod section of document and adds a reference to it in the authentication section of document.
    /// * `enc` adds a key agreement key to the verificationMethod section and a corresponding entry to the keyAgreement section. This is used to perform a Diffie-Hellman key exchange and derive a secret key for encrypting messages to the DID that lists such a key.
    ///
    /// reference: [spec](https://github.com/decentralized-identity/ethr-did-resolver/blob/master/doc/did-method-spec.md)
    pub fn external_public_key<V: AsRef<[u8]>>(
        &mut self,
        index: usize,
        value: V,
        key: PublicKey,
    ) -> Result<(), EthrBuilderError> {
        let did = self.id.with_fragment(Some(&format!("delegate-{}", index)));
        let method = VerificationMethod {
            id: did,
            controller: self.id.clone(),
            verification_type: key.key_type,
            verification_properties: Self::encode_attribute_value(value, key.encoding)?,
        };

        match key.purpose {
            KeyPurpose::SignatureAuthentication => {
                self.authentication.push(method.id.clone());
            }
            KeyPurpose::VerificationKey => {
                self.assertion_method.push(method.id.clone());
            }
            KeyPurpose::Encryption => {
                self.key_agreement.push(method.id.clone());
            }
        };

        self.verification_method.push(method.clone());
        Ok(())
    }

    /// Internal helper fn to encode a value into the correct format required by the DID Document.
    pub(super) fn encode_attribute_value<V: AsRef<[u8]>>(
        value: V,
        encoding: KeyEncoding,
    ) -> Result<Option<VerificationMethodProperties>, EthrBuilderError> {
<<<<<<< HEAD
        Ok(match encoding {
=======
        log::debug!(
            "decoding attribute value {:?} with encoding: {}",
            value.as_ref(),
            encoding
        );

        let enc = match encoding {
>>>>>>> fb93d06f
            KeyEncoding::Hex => Some(VerificationMethodProperties::PublicKeyHex {
                public_key_hex: hex::encode(value),
            }),
            KeyEncoding::Base64 => Some(VerificationMethodProperties::PublicKeyBase64 {
                public_key_base64: BASE64.encode(value),
            }),
            KeyEncoding::Base58 => Some(VerificationMethodProperties::PublicKeyBase58 {
                public_key_base58: bs58::encode(value).into_string(),
            }),
        };
        log::debug!("Encoded {:?}", enc);
        Ok(enc)
    }

    /// Adds a delegate to the document
    /// The only 2 delegateTypes that are currently published in the DID document are:
    /// * `veriKey` which adds a EcdsaSecp256k1RecoveryMethod2020 to the verificationMethod section of the DID document with the blockchainAccountId(ethereumAddress) of the delegate, and adds a reference to it in the assertionMethod section.
    /// * `sigAuth` which adds a EcdsaSecp256k1RecoveryMethod2020 to the verificationMethod section of document and a reference to it in the authentication section.
    ///
    /// reference: [spec](https://github.com/decentralized-identity/ethr-did-resolver/blob/master/doc/did-method-spec.md)
    pub fn delegate(&mut self, index: usize, delegate: &Address, purpose: KeyPurpose) {
        let did = self.id.with_fragment(Some(&format!("delegate-{}", index)));

        // TODO: Handle ChainID
        let method = VerificationMethod {
            id: did,
            controller: self.id.clone(),
            verification_type: KeyType::EcdsaSecp256k1RecoveryMethod2020,
            verification_properties: Some(VerificationMethodProperties::BlockchainAccountId {
                blockchain_account_id: format!("0x{}", hex::encode(delegate)),
            }),
        };

        self.verification_method.push(method.clone());
        match purpose {
            KeyPurpose::VerificationKey => {
                self.assertion_method.push(method.id.clone());
            }
            KeyPurpose::SignatureAuthentication => {
                self.authentication.push(method.id.clone());
            }
            _ => {}
        }
    }

    /// Handle controller changes according to [owner changed](https://github.com/decentralized-identity/ethr-did-resolver/blob/master/doc/did-method-spec.md#controller-changes-didownerchanged) and [registration](https://github.com/decentralized-identity/ethr-did-resolver/blob/master/doc/did-method-spec.md#create-register)
    fn build_controller(&mut self) {
        let mut controller = self.controller.clone().unwrap_or(self.id.clone());
        controller = controller.with_fragment(Some("controller"));

        self.verification_method.push(VerificationMethod {
            id: controller.clone(),
            controller: self.id.clone(),
            verification_type: KeyType::EcdsaSecp256k1VerificationKey2019,
            verification_properties: Some(VerificationMethodProperties::BlockchainAccountId {
                blockchain_account_id: self.id.did.account.to_string(),
            }),
        });

        // if we are resolving for a key that is a public key which matches the id, we need to add
        // another `controllerKey` verification method
        if let Account::HexKey(_) = self.id.account() {
            let controller_key = self.id.with_fragment(Some("controllerKey"));
            self.verification_method.push(VerificationMethod {
                id: controller_key.clone(),
                controller: self.id.clone(),
                verification_type: KeyType::EcdsaSecp256k1VerificationKey2019,
                verification_properties: Some(VerificationMethodProperties::BlockchainAccountId {
                    blockchain_account_id: self.id.did.account.to_string(),
                }),
            });
            self.authentication.push(controller_key.clone());
            self.assertion_method.push(controller_key);
        }
    }

    /// Build the DID Document
    pub fn build(mut self) -> Result<DidDocument, EthrBuilderError> {
        self.build_controller();

        if !self.is_deactivated {
            self.build_keys()?;
        }

        Ok(DidDocument {
            context: self.context,
            id: self.id,
            also_known_as: self.also_known_as,
            controller: self.controller,
            verification_method: self.verification_method,
            authentication: self.authentication,
            assertion_method: self.assertion_method,
            key_agreement: self.key_agreement,
            capability_invocation: self.capability_invocation,
            capability_delegation: self.capability_delegation,
            service: self.service,
        })
    }

    fn build_keys(&mut self) -> Result<(), EthrBuilderError> {
        let mut keys = self
            .keys
            .drain()
            .collect::<Vec<(Key, (usize, EventContext))>>();
        keys.sort_by_key(|(_, (index, _))| *index);

        for (key, (index, context)) in keys {
            match key {
                Key::Attribute {
                    value, attribute, ..
                } => match attribute {
                    Attribute::PublicKey(key) => {
                        self.external_public_key(index, value, key)?;
                    }
                    Attribute::Service(service) => {
                        self.service(index, value, service)?;
                    }
                    Attribute::Xmtp(xmtp) => self.xmtp_key(index, value, xmtp, &context)?,
                    Attribute::Other(_) => (),
                },
                Key::Delegate { delegate, purpose } => {
                    self.delegate(index, &delegate, purpose);
                }
            }
        }

        Ok(())
    }
}

#[cfg(test)]
pub(crate) mod tests {
    use super::*;
    use crate::types::test::address;

    impl EventContext {
        pub fn mock(block_timestamp: u64) -> Self {
            Self { block_timestamp }
        }
    }

    //TODO: dids are case-sensitive w.r.t their addresses. One did should equal the other, no
    //matter the case of the address (other than blockchain_account_id b/c of EIP55)
    pub fn base_attr_changed(
        identity: Address,
        valid_to: Option<u32>,
    ) -> DidattributeChangedFilter {
        DidattributeChangedFilter {
            identity,
            previous_change: U256::zero(),
            valid_to: valid_to.map(Into::into).unwrap_or(U256::MAX),
            name: [0u8; 32],
            value: b"".into(),
        }
    }

    #[test]
    fn test_attribute_changed_secp256k() {
        let identity = address("0x7e575682a8e450e33eb0493f9972821ae333cd7f");

        let event = DidattributeChangedFilter {
            name: *b"did/pub/Secp256k1/veriKey/hex   ",
            value: hex::decode(
                "02b97c30de767f084ce3080168ee293053ba33b235d7116a3263d29f1450936b71",
            )
            .unwrap()
            .into(),
            ..base_attr_changed(identity, None)
        };

        let mut builder = EthrBuilder::default();
        builder.account_address(&identity).unwrap();
        builder.now(U256::zero());
        let context = EventContext::mock(0);
        builder.attribute_event(event, &context).unwrap();
        let doc = builder.build().unwrap();
        assert_eq!(
            doc.verification_method[1],
            VerificationMethod {
                id: DidUrl::parse("did:ethr:0x7e575682a8e450e33eb0493f9972821ae333cd7f#delegate-0")
                    .unwrap(),
                verification_type: KeyType::EcdsaSecp256k1VerificationKey2019,
                controller: DidUrl::parse("did:ethr:0x7e575682a8e450e33eb0493f9972821ae333cd7f")
                    .unwrap(),
                verification_properties: Some(VerificationMethodProperties::PublicKeyHex {
                    public_key_hex:
                        "02b97c30de767f084ce3080168ee293053ba33b235d7116a3263d29f1450936b71".into()
                }),
            }
        )
    }

    #[test]
    fn test_attribute_changed_ed25519() {
        let identity = address("0x7e575682a8e450e33eb0493f9972821ae333cd7f");
        let event = DidattributeChangedFilter {
            name: *b"did/pub/Ed25519/veriKey/base58  ",
            value: hex::decode("b97c30de767f084ce3080168ee293053ba33b235d7116a3263d29f1450936b71")
                .unwrap()
                .into(),
            ..base_attr_changed(identity, None)
        };

        let mut builder = EthrBuilder::default();
        builder.account_address(&identity).unwrap();
        builder.now(U256::zero());
        builder
            .attribute_event(event, &EventContext::mock(0))
            .unwrap();
        let doc = builder.build().unwrap();
        assert_eq!(
            doc.verification_method[1],
            VerificationMethod {
                id: DidUrl::parse("did:ethr:0x7e575682a8e450e33eb0493f9972821ae333cd7f#delegate-0")
                    .unwrap(),
                verification_type: KeyType::Ed25519VerificationKey2020,
                controller: DidUrl::parse("did:ethr:0x7e575682a8e450e33eb0493f9972821ae333cd7f")
                    .unwrap(),
                verification_properties: Some(VerificationMethodProperties::PublicKeyBase58 {
                    public_key_base58: "DV4G2kpBKjE6zxKor7Cj21iL9x9qyXb6emqjszBXcuhz".into()
                }),
            }
        );
    }

    #[test]
    fn test_attribute_changed_ed25519_from_hex_bytes() {
        let identity = address("0x7e575682a8e450e33eb0493f9972821ae333cd7f");
        let name_from_hex_str =
            hex::decode("6469642f7075622f456432353531392f766572694b65792f6261736535380000")
                .unwrap();
        let name_bytes: [u8; 32] = name_from_hex_str.try_into().unwrap();

        let event = DidattributeChangedFilter {
            name: name_bytes,
            value: b"b97c30de767f084ce3080168ee293053ba33b235d7116a3263d29f1450936b71".into(),
            ..base_attr_changed(identity, None)
        };

        let mut builder = EthrBuilder::default();
        builder.account_address(&identity).unwrap();
        builder.now(U256::zero());
        builder
            .attribute_event(event, &EventContext::mock(0))
            .unwrap();
        let doc = builder.build().unwrap();
        assert_eq!(
            doc.verification_method[1],
            VerificationMethod {
                id: DidUrl::parse("did:ethr:0x7e575682a8e450e33eb0493f9972821ae333cd7f#delegate-0")
                    .unwrap(),
                verification_type: KeyType::Ed25519VerificationKey2020,
                controller: DidUrl::parse("did:ethr:0x7e575682a8e450e33eb0493f9972821ae333cd7f")
                    .unwrap(),
                verification_properties: Some(VerificationMethodProperties::PublicKeyBase58 {
                    public_key_base58: "2xuEQzL6v6ML38ta35FLU2H1cLKL1cqwzHsJSkkiFZ3ro6be4cs9XScN9n4f7KDTfbZ3DZEuWDYBDhcE924G8Rp4".into()
                }),
            }
        );
    }

    #[test]
    fn test_attribute_changed_x25519() {
        let identity = address("0x7e575682a8e450e33eb0493f9972821ae333cd7f");
        let event = DidattributeChangedFilter {
            name: *b"did/pub/X25519/enc/base64       ",
            value: hex::decode("302a300506032b656e032100118557777ffb078774371a52b00fed75561dcf975e61c47553e664a617661052").unwrap().into(),
            ..base_attr_changed(identity, None)
        };

        let mut builder = EthrBuilder::default();
        builder.account_address(&identity).unwrap();
        builder.now(U256::zero());
        builder
            .attribute_event(event, &EventContext::mock(0))
            .unwrap();
        let doc = builder.build().unwrap();
        assert_eq!(
            doc.verification_method[1],
            VerificationMethod {
                id: DidUrl::parse("did:ethr:0x7e575682a8e450e33eb0493f9972821ae333cd7f#delegate-0")
                    .unwrap(),
                verification_type: KeyType::X25519KeyAgreementKey2019,
                controller: DidUrl::parse("did:ethr:0x7e575682a8e450e33eb0493f9972821ae333cd7f")
                    .unwrap(),
                verification_properties: Some(VerificationMethodProperties::PublicKeyBase64 {
                    public_key_base64:
                        "MCowBQYDK2VuAyEAEYVXd3/7B4d0NxpSsA/tdVYdz5deYcR1U+ZkphdmEFI=".into()
                }),
            }
        );
    }

    #[test]
    fn test_attribute_changed_service() {
        let identity = address("0x7e575682a8e450e33eb0493f9972821ae333cd7f");
        let event = DidattributeChangedFilter {
            name: *b"did/svc/MessagingService        ",
            value: b"https://xmtp.com/resolver".into(),
            ..base_attr_changed(identity, None)
        };

        let mut builder = EthrBuilder::default();
        builder.account_address(&identity).unwrap();
        builder.now(U256::zero());
        builder
            .attribute_event(event, &EventContext::mock(0))
            .unwrap();
<<<<<<< HEAD
=======
        let doc = builder.build().unwrap();
        assert_eq!(
            doc.service,
            vec![Service {
                id: DidUrl::parse("did:ethr:0x7e575682a8e450e33eb0493f9972821ae333cd7f#service-0")
                    .unwrap(),
                service_type: ServiceType::Messaging,
                service_endpoint: Url::parse("https://xmtp.com/resolver").unwrap(),
                recipient_keys: "".into(),
            }]
        );
    }

    #[test]
    fn test_attribute_changed_service_from_hex_bytes() {
        let name_data =
            hex::decode("6469642f7376632f4d6573736167696e67536572766963650000000000000000")
                .unwrap();
        let name_bytes: [u8; 32] = name_data.try_into().unwrap();
        let identity = address("0x7e575682a8e450e33eb0493f9972821ae333cd7f");
        let event = DidattributeChangedFilter {
            name: name_bytes,
            value: b"https://xmtp.com/resolver".into(),
            ..base_attr_changed(identity, None)
        };

        let mut builder = EthrBuilder::default();
        builder.account_address(&identity).unwrap();
        builder.now(U256::zero());
        builder
            .attribute_event(event, &EventContext::mock(0))
            .unwrap();
>>>>>>> fb93d06f
        let doc = builder.build().unwrap();
        assert_eq!(
            doc.service,
            vec![Service {
                id: DidUrl::parse("did:ethr:0x7e575682a8e450e33eb0493f9972821ae333cd7f#service-0")
                    .unwrap(),
                service_type: ServiceType::Messaging,
                service_endpoint: Url::parse("https://xmtp.com/resolver").unwrap(),
                recipient_keys: "".into(),
            }]
        );
    }

    #[test]
    fn test_attribute_increments_correctly() {
        let identity = address("0x7e575682a8e450e33eb0493f9972821ae333cd7f");
        let events = vec![
            DidattributeChangedFilter {
                name: *b"did/pub/Secp256k1/veriKey/hex   ",
                value: hex::decode("02b97c30de767f084ce3080168ee293053ba33b235d7116a3263d29f1450936b71").unwrap().into(),
                ..base_attr_changed(identity, None)
            },
            DidattributeChangedFilter {
                name: *b"did/pub/Secp256k1/sigAuth/base58",
                value: hex::decode("b97c30de767f084ce3080168ee293053ba33b235d7116a3263d29f1450936b71").unwrap().into(),
                ..base_attr_changed(identity, None)
            },
            DidattributeChangedFilter {
                name: *b"did/pub/X25519/enc/base64       ",
                value: hex::decode("302a300506032b656e032100118557777ffb078774371a52b00fed75561dcf975e61c47553e664a617661052").unwrap().into(),
                ..base_attr_changed(identity, None)
            },
            DidattributeChangedFilter {
                name: *b"did/svc/HubService              ",
                value: b"https://hubs.uport.me".into(),
                ..base_attr_changed(identity, None)
            },
            DidattributeChangedFilter {
                name: *b"did/svc/MessagingService        ",
                value: b"https://xmtp.com/resolver".into(),
                ..base_attr_changed(identity, None)
            }
        ];

        let mut builder = EthrBuilder::default();
        builder.account_address(&identity).unwrap();
        builder.now(U256::zero());

        for event in events {
            builder
                .attribute_event(event, &EventContext::mock(0))
                .unwrap();
        }

        let doc = builder.build().unwrap();
        assert_eq!(
            doc.verification_method[1].id.fragment().unwrap(),
            "delegate-0"
        );
        assert_eq!(
            doc.verification_method[2].id.fragment().unwrap(),
            "delegate-1"
        );
        assert_eq!(
            doc.verification_method[3].id.fragment().unwrap(),
            "delegate-2"
        );
        assert_eq!(doc.service[0].id.fragment().unwrap(), "service-0");
        assert_eq!(doc.service[1].id.fragment().unwrap(), "service-1");
    }

    #[test]
    fn test_attribute_increments_if_invalid() {
        let identity = address("0x7e575682a8e450e33eb0493f9972821ae333cd7f");
        let events = vec![
            DidattributeChangedFilter {
                name: *b"did/pub/Secp256k1/veriKey/hex   ",
                value: hex::decode("02b97c30de767f084ce3080168ee293053ba33b235d7116a3263d29f1450936b71").unwrap().into(),
                ..base_attr_changed(identity, None)
            },
            DidattributeChangedFilter {
                name: *b"did/pub/Secp256k1/sigAuth/base58",
                value: hex::decode("b97c30de767f084ce3080168ee293053ba33b235d7116a3263d29f1450936b71").unwrap().into(),
                ..base_attr_changed(identity, Some(10))
            },
            DidattributeChangedFilter {
                name: *b"did/pub/X25519/enc/base64       ",
                value: hex::decode("302a300506032b656e032100118557777ffb078774371a52b00fed75561dcf975e61c47553e664a617661052").unwrap().into(),
                ..base_attr_changed(identity, None)
            },
            DidattributeChangedFilter {
                name: *b"did/svc/HubService              ",
                value: b"https://hubs.uport.me".into(),
                ..base_attr_changed(identity, Some(0))
            },
            DidattributeChangedFilter {
                name: *b"did/svc/MessagingService        ",
                value: b"https://xmtp.com/resolver".into(),
                ..base_attr_changed(identity, None)
            }
        ];

        let mut builder = EthrBuilder::default();
        builder.account_address(&identity).unwrap();
        builder.now(U256::from(100));
        for event in events {
            builder
                .attribute_event(event, &EventContext::mock(0))
                .unwrap();
        }
        let doc = builder.build().unwrap();

        assert_eq!(
            doc.verification_method[1].id.fragment().unwrap(),
            "delegate-0"
        );
        assert_eq!(
            doc.verification_method[2].id.fragment().unwrap(),
            "delegate-2"
        );
        assert_eq!(doc.service[0].id.fragment().unwrap(), "service-1");
    }

    #[test]
    fn test_owner_changes() {
        let identity = address("0x7e575682a8e450e33eb0493f9972821ae333cd7f");
        let event = DidownerChangedFilter {
            identity,
            owner: address("0xfc88f377218e665d8ede610034c4ab2b81e5f9ff"),
            previous_change: U256::zero(),
        };

        let mut builder = EthrBuilder::default();
        builder.account_address(&identity).unwrap();
        builder.now(U256::zero());
        builder.owner_event(event).unwrap();

        assert_eq!(
            builder.controller,
            Some(DidUrl::parse("did:ethr:0xfc88f377218e665d8ede610034c4ab2b81e5f9ff").unwrap())
        );
    }

    #[test]
    fn test_delegate_changes() {
        let identity = address("0x7e575682a8e450e33eb0493f9972821ae333cd7f");
        let events = vec![
            DiddelegateChangedFilter {
                identity,
                delegate_type: *b"veriKey                         ",
                delegate: address("0xfc88f377218e665d8ede610034c4ab2b81e5f9ff"),
                valid_to: U256::MAX,
                previous_change: U256::zero(),
            },
            DiddelegateChangedFilter {
                identity,
                delegate_type: *b"sigAuth                         ",
                delegate: address("0xfc88f377218e665d8ede610034c4ab2b81e5f9ff"),
                valid_to: U256::MAX,
                previous_change: U256::zero(),
            },
        ];

        let mut builder = EthrBuilder::default();
        builder.account_address(&identity).unwrap();
        builder.now(U256::zero());
        for event in events {
            builder
                .delegate_event(event, &EventContext::mock(0))
                .unwrap();
        }
        let doc = builder.build().unwrap();

        assert_eq!(
            doc.verification_method[1],
            VerificationMethod {
                id: DidUrl::parse(
                    "did:ethr:mainnet:0x7e575682a8e450e33eb0493f9972821ae333cd7f#delegate-0"
                )
                .unwrap(),
                verification_type: KeyType::EcdsaSecp256k1RecoveryMethod2020,
                controller: DidUrl::parse(
                    "did:ethr:mainnet:0x7e575682a8e450e33eb0493f9972821ae333cd7f"
                )
                .unwrap(),
                verification_properties: Some(VerificationMethodProperties::BlockchainAccountId {
                    // TODO: Handle chain_id
                    blockchain_account_id: "0xfc88f377218e665d8ede610034c4ab2b81e5f9ff".into()
                })
            }
        );

        assert_eq!(
            doc.verification_method[2],
            VerificationMethod {
                id: DidUrl::parse(
                    "did:ethr:mainnet:0x7e575682a8e450e33eb0493f9972821ae333cd7f#delegate-1"
                )
                .unwrap(),
                verification_type: KeyType::EcdsaSecp256k1RecoveryMethod2020,
                controller: DidUrl::parse("did:ethr:0x7e575682a8e450e33eb0493f9972821ae333cd7f")
                    .unwrap(),
                verification_properties: Some(VerificationMethodProperties::BlockchainAccountId {
                    // TODO: Handle chain_id
                    blockchain_account_id: "0xfc88f377218e665d8ede610034c4ab2b81e5f9ff".into()
                })
            }
        );

        assert_eq!(
            DidUrl::parse("did:ethr:mainnet:0x7e575682a8e450e33eb0493f9972821ae333cd7f#delegate-0")
                .unwrap(),
            doc.assertion_method[0]
        );
        assert_eq!(
            DidUrl::parse("did:ethr:mainnet:0x7e575682a8e450e33eb0493f9972821ae333cd7f#delegate-1")
                .unwrap(),
            doc.authentication[0]
        );
    }

    #[test]
    fn test_revoke_delegates() {
        let identity = address("0x7e575682a8e450e33eb0493f9972821ae333cd7f");
        let events = vec![
            DiddelegateChangedFilter {
                identity,
                delegate_type: *b"veriKey                         ",
                delegate: address("0xfc88f377218e665d8ede610034c4ab2b81e5f9ff"),
                valid_to: U256::from(100),
                previous_change: U256::zero(),
            },
            DiddelegateChangedFilter {
                identity,
                delegate_type: *b"sigAuth                         ",
                delegate: address("0xfc88f377218e665d8ede610034c4ab2b81e5f9ff"),
                valid_to: U256::from(50),
                previous_change: U256::zero(),
            },
        ];

        let mut builder = EthrBuilder::default();
        builder.account_address(&identity).unwrap();
        builder.now(U256::zero());
        for event in &events {
            builder
                .delegate_event(event.clone(), &EventContext::mock(0))
                .unwrap();
        }

        // both events are valid
        assert_eq!(builder.keys.len(), 2);

        let mut builder = EthrBuilder::default();
        builder.account_address(&identity).unwrap();
        builder.now(U256::from(75));
        for event in &events {
            builder
                .delegate_event(event.clone(), &EventContext::mock(0))
                .unwrap();
        }
        // only one event is valid
        assert_eq!(builder.keys.len(), 1);

        let mut builder = EthrBuilder::default();
        builder.account_address(&identity).unwrap();
        builder.now(U256::from(125));
        for event in &events {
            builder
                .delegate_event(event.clone(), &EventContext::mock(0))
                .unwrap();
        }

        // no events valid
        assert_eq!(builder.keys.len(), 0);
    }

    #[test]
    fn test_delegates_sort() {
        let identity = address("0x7e575682a8e450e33eb0493f9972821ae333cd7f");
        let attributes = vec![
            DidattributeChangedFilter {
                name: *b"did/pub/Secp256k1/veriKey/hex   ",
                value: hex::decode(
                    "02b97c30de767f084ce3080168ee293053ba33b235d7116a3263d29f1450936b71",
                )
                .unwrap()
                .into(),
                ..base_attr_changed(identity, None)
            },
            DidattributeChangedFilter {
                name: *b"did/pub/Secp256k1/sigAuth/base58",
                value: hex::decode(
                    "b97c30de767f084ce3080168ee293053ba33b235d7116a3263d29f1450936b71",
                )
                .unwrap()
                .into(),
                ..base_attr_changed(identity, None)
            },
        ];
        let delegates = vec![
            DiddelegateChangedFilter {
                identity,
                delegate_type: *b"veriKey                         ",
                delegate: address("0xfc88f377218e665d8ede610034c4ab2b81e5f9ff"),
                valid_to: U256::from(100),
                previous_change: U256::zero(),
            },
            DiddelegateChangedFilter {
                identity,
                delegate_type: *b"sigAuth                         ",
                delegate: address("0xfc88f377218e665d8ede610034c4ab2b81e5f9ff"),
                valid_to: U256::from(50),
                previous_change: U256::zero(),
            },
        ];

        let mut builder = EthrBuilder::default();
        builder.account_address(&identity).unwrap();
        builder.now(U256::zero());

        let context = EventContext::mock(0);
        builder
            .attribute_event(attributes[0].clone(), &context)
            .unwrap();
        builder
            .delegate_event(delegates[0].clone(), &context)
            .unwrap();
        builder
            .attribute_event(attributes[1].clone(), &context)
            .unwrap();
        builder
            .delegate_event(delegates[1].clone(), &context)
            .unwrap();

        let doc = builder.build().unwrap();

        assert_eq!(
            doc.verification_method[1].id.fragment().unwrap(),
            "delegate-0"
        );
        assert_eq!(
            doc.verification_method[2].id.fragment().unwrap(),
            "delegate-1"
        );
        assert_eq!(
            doc.verification_method[3].id.fragment().unwrap(),
            "delegate-2"
        );
        assert_eq!(
            doc.verification_method[4].id.fragment().unwrap(),
            "delegate-3"
        );
    }

    #[test]
    fn test_owner_revoked() {
        let identity = address("0x7e575682a8e450e33eb0493f9972821ae333cd7f");
        let events = vec![
            DidownerChangedFilter {
                identity,
                owner: address("0xfc88f377218e665d8ede610034c4ab2b81e5f9ff"),
                previous_change: U256::zero(),
            },
            DidownerChangedFilter {
                identity,
                owner: address("0x0000000000000000000000000000000000000000"),
                previous_change: U256::one(),
            },
        ];

        let mut builder = EthrBuilder::default();
        builder.account_address(&identity).unwrap();
        builder.now(U256::zero());
        for event in events {
            builder.owner_event(event).unwrap();
        }

        assert_eq!(
            builder.controller,
            Some(DidUrl::parse("did:ethr:0x0000000000000000000000000000000000000000").unwrap())
        );
    }

    #[test]
    fn test_also_known_as() {
        let other = DidUrl::parse("did:ethr:0x7e575682a8e450e33eb0493f9972821ae333cd7f").unwrap();
        let mut builder = EthrBuilder::default();
        builder.also_known_as(&other);
        builder.now(U256::zero());
        assert_eq!(builder.also_known_as[0], other);
    }

    #[test]
    fn test_other_attribute() {
        let identity = address("0x7e575682a8e450e33eb0493f9972821ae333cd7f");
        let event = DidattributeChangedFilter {
            name: *b"test/random/attribute99999999   ",
            value: hex::decode(
                "02b97c30de767f084ce3080168ee293053ba33b235d7116a3263d29f1450936b71",
            )
            .unwrap()
            .into(),
            ..base_attr_changed(identity, None)
        };

        let mut builder = EthrBuilder::default();
        builder.account_address(&identity).unwrap();
        builder.now(U256::zero());

        builder
            .attribute_event(event, &EventContext::mock(0))
            .unwrap();

        let doc = builder.build().unwrap();

        // no events should have been registered
        assert_eq!(doc.verification_method.len(), 1);
    }
}<|MERGE_RESOLUTION|>--- conflicted
+++ resolved
@@ -324,17 +324,13 @@
         value: V,
         encoding: KeyEncoding,
     ) -> Result<Option<VerificationMethodProperties>, EthrBuilderError> {
-<<<<<<< HEAD
-        Ok(match encoding {
-=======
         log::debug!(
             "decoding attribute value {:?} with encoding: {}",
             value.as_ref(),
             encoding
         );
 
-        let enc = match encoding {
->>>>>>> fb93d06f
+        Ok(match encoding {
             KeyEncoding::Hex => Some(VerificationMethodProperties::PublicKeyHex {
                 public_key_hex: hex::encode(value),
             }),
@@ -344,9 +340,7 @@
             KeyEncoding::Base58 => Some(VerificationMethodProperties::PublicKeyBase58 {
                 public_key_base58: bs58::encode(value).into_string(),
             }),
-        };
-        log::debug!("Encoded {:?}", enc);
-        Ok(enc)
+        })
     }
 
     /// Adds a delegate to the document
@@ -570,7 +564,9 @@
 
         let event = DidattributeChangedFilter {
             name: name_bytes,
-            value: b"b97c30de767f084ce3080168ee293053ba33b235d7116a3263d29f1450936b71".into(),
+            value: hex::decode("302a300506032b656e032100118557777ffb078774371a52b00fed75561dcf975e61c47553e664a617661052")
+                .unwrap()
+                .into(),
             ..base_attr_changed(identity, None)
         };
 
@@ -580,6 +576,7 @@
         builder
             .attribute_event(event, &EventContext::mock(0))
             .unwrap();
+
         let doc = builder.build().unwrap();
         assert_eq!(
             doc.verification_method[1],
@@ -590,7 +587,8 @@
                 controller: DidUrl::parse("did:ethr:0x7e575682a8e450e33eb0493f9972821ae333cd7f")
                     .unwrap(),
                 verification_properties: Some(VerificationMethodProperties::PublicKeyBase58 {
-                    public_key_base58: "2xuEQzL6v6ML38ta35FLU2H1cLKL1cqwzHsJSkkiFZ3ro6be4cs9XScN9n4f7KDTfbZ3DZEuWDYBDhcE924G8Rp4".into()
+                    public_key_base58:
+                        "GfHq2tTVk9z3mSdEuYacxyV1C1p5arm7aGSJBzhWFKwi5imJXQmyWNbNEjEZ".into()
                 }),
             }
         );
@@ -643,8 +641,6 @@
         builder
             .attribute_event(event, &EventContext::mock(0))
             .unwrap();
-<<<<<<< HEAD
-=======
         let doc = builder.build().unwrap();
         assert_eq!(
             doc.service,
@@ -677,7 +673,6 @@
         builder
             .attribute_event(event, &EventContext::mock(0))
             .unwrap();
->>>>>>> fb93d06f
         let doc = builder.build().unwrap();
         assert_eq!(
             doc.service,
