//! DID Identity Resolver
pub mod did_registry;

use std::sync::Arc;

use anyhow::Result;
use ethers::{
    contract::LogMeta,
    prelude::{LocalWallet, Provider, SignerMiddleware},
    providers::{Middleware, Ws},
    types::{Address, Block, H160, H256, U256, U64},
};

use rand::{rngs::StdRng, SeedableRng};

use self::did_registry::{DIDRegistry, DIDRegistryEvents};
use crate::types::{
    DidDocument, DidDocumentMetadata, DidResolutionMetadata, DidResolutionResult, EthrBuilder,
};

type ResolverSigner = SignerMiddleware<Provider<Ws>, LocalWallet>;

/// A resolver for did:ethr that follows the steps outlined in the [spec](https://github.com/decentralized-identity/ethr-did-resolver/blob/master/doc/did-method-spec.md#read-resolve) in order to resolve a did:ethr identifier.
pub struct Resolver {
    signer: Arc<ResolverSigner>,
    registry: DIDRegistry<ResolverSigner>,
}

impl Resolver {
    pub async fn new<Endpoint: AsRef<str>>(
        provider_endpoint: Endpoint,
        registry: Address,
    ) -> Result<Self> {
        let wallet = LocalWallet::new(&mut StdRng::from_entropy());
        let provider = Provider::<Ws>::connect(provider_endpoint).await?;
        let signer =
            Arc::new(SignerMiddleware::new_with_provider_chain(provider, wallet.clone()).await?);
        let registry = DIDRegistry::new(registry, signer.clone());
        log::debug!("Using deployed registry at {}", registry.address());
        Ok(Self { signer, registry })
    }

<<<<<<< HEAD
    pub async fn resolve_did(&self, address: H160) -> Result<DidDocument> {
        let history = self.changelog(address).await?;
        self.wrap_did_document(address, history).await
=======
    pub async fn resolve_did(
        &self,
        public_key: H160,
        version_id: Option<U64>,
    ) -> Result<DidResolutionResult> {
        let history = self.changelog(public_key).await?;
        self.wrap_did_resolution(public_key, version_id, history)
            .await
>>>>>>> 459d1a35
    }

    async fn changelog(&self, public_key: H160) -> Result<Vec<(DIDRegistryEvents, LogMeta)>> {
        let mut previous_change: U64 = self
            .registry
            .changed(public_key)
            .call()
            .await?
            .as_u64()
            .into();

        let mut history = Vec::new();

        loop {
            if previous_change == U64::zero() {
                break;
            }

            let events = self
                .registry
                .events()
                .from_block(previous_change)
                .to_block(previous_change)
                .topic1(H256::from(public_key))
                .query_with_meta()
                .await?;

            for (event, meta) in events {
                if event.previous_change() < previous_change {
                    previous_change = event.previous_change();
                }
                history.push((event, meta));
            }
        }

        history.reverse();
        Ok(history)
    }

    fn dispatch_event(
        &self,
        doc: &mut EthrBuilder,
        public_key: H160,
        event: DIDRegistryEvents,
        meta: LogMeta,
    ) {
        let res = match event {
            DIDRegistryEvents::DiddelegateChangedFilter(delegate_changed) => {
                doc.delegate_event(delegate_changed)
            }
            DIDRegistryEvents::DidattributeChangedFilter(attribute_event) => {
                doc.attribute_event(attribute_event)
            }
            DIDRegistryEvents::DidownerChangedFilter(owner_changed) => {
                doc.owner_event(owner_changed)
            }
        };

        // if a did was set with the wrong format, for instance set-attribute was called with
        // raw bytes instead of hex-encoded bytes, we don't want to cancel resolution of the
        // rest of the DID
        //
        // TODO: Send this info as an extra json field to the caller apart from the DID Document
        if let Err(e) = res {
            log::error!(
                    "Error while resolving for {} at event block={}, log index={}, incorrect format?: {}",
                    public_key, meta.block_number, meta.log_index, e,
                );
        };
    }

    async fn wrap_did_resolution(
        &self,
        public_key: H160,
        version_id: Option<U64>,
        history: Vec<(DIDRegistryEvents, LogMeta)>,
    ) -> Result<DidResolutionResult> {
        let mut base_document = DidDocument::ethr_builder();
        base_document.public_key(&public_key)?;

        let current_block = self.signer.get_block_number().await?;
        let current_block = self.signer.get_block(current_block).await?;

        let now = current_block.map(|b| b.timestamp).unwrap_or(U256::zero());
        let mut current_version_id = U64::zero();

        base_document.now(now);
        let mut last_updated_did_version_id: Option<U64> = None;

        for (event, meta) in history {
            let LogMeta { block_number, .. } = meta;

            if version_id.unwrap_or_default() > U64::zero() {
                if meta.block_number <= version_id.unwrap_or_default() {
                    // 1. delegate events
                    Resolver::dispatch_event(self, &mut base_document, public_key, event, meta);
                    // 2. set latest version
                    if current_version_id < block_number {
                        current_version_id = block_number;
                    }
                } else {
                    // just update the next version before quitting.
                    last_updated_did_version_id = Some(block_number);
                    break;
                }
            } else {
                // 1. delegate events
                Resolver::dispatch_event(self, &mut base_document, public_key, event, meta);
                // 2. set latest version
                if current_version_id < block_number {
                    current_version_id = block_number;
                }
            };
        }
        let block_time = |block: Block<H256>| {
            block
                .time()
                .unwrap_or_default()
                .format("%Y-%m-%dT%H:%M:%SZ")
                .to_string()
        };

        // get the timestamp for the current_verison_id
        let current_version_timestamp = self
            .signer
            .get_block(current_version_id)
            .await?
            .map(block_time);

        let resolution_result = DidResolutionResult {
            metadata: DidDocumentMetadata {
                deactivated: base_document.is_deactivated(),
                version_id: current_version_id.as_u64(),
                updated: current_version_timestamp,
                next_version_id: last_updated_did_version_id.map(|ver| ver.as_u64()),
                next_update: match last_updated_did_version_id {
                    Some(ver) => self.signer.get_block(ver).await?.map(block_time),
                    None => None::<String>,
                },
            },
            document: base_document.build()?,
            resolution_metadata: DidResolutionMetadata {
                content_type: "application/did+ld+json".to_string(),
            },
        };
        Ok(resolution_result)
    }
}<|MERGE_RESOLUTION|>--- conflicted
+++ resolved
@@ -40,11 +40,6 @@
         Ok(Self { signer, registry })
     }
 
-<<<<<<< HEAD
-    pub async fn resolve_did(&self, address: H160) -> Result<DidDocument> {
-        let history = self.changelog(address).await?;
-        self.wrap_did_document(address, history).await
-=======
     pub async fn resolve_did(
         &self,
         public_key: H160,
@@ -53,7 +48,6 @@
         let history = self.changelog(public_key).await?;
         self.wrap_did_resolution(public_key, version_id, history)
             .await
->>>>>>> 459d1a35
     }
 
     async fn changelog(&self, public_key: H160) -> Result<Vec<(DIDRegistryEvents, LogMeta)>> {
