name: GitHub Pages
on:
  workflow_run:
    workflows: ["Build Dev Image CI"]
    branches: ["main"]
    types: 
      - completed
  # Allows you to run this workflow manually from the Actions tab
  workflow_dispatch:
<<<<<<< HEAD
=======
  
>>>>>>> 80309637
# Sets permissions of the GITHUB_TOKEN to allow deployment to GitHub Pages
permissions:
  contents: read
  pages: write
  id-token: write
# Allow one concurrent deployment
concurrency:
  group: "github-pages"
  cancel-in-progress: true
jobs:
  build:
    runs-on: ubuntu-latest
    steps:
      - name: Checkout
        uses: actions/checkout@v3
        with:
          submodules: recursive
      - name: Setup Pages
        uses: actions/configure-pages@v2
      - uses: actions/setup-python@v2
      - name: Install rust
        uses: actions-rs/toolchain@v1
        with:
          toolchain: stable
          profile: minimal
          override: true
<<<<<<< HEAD
      - name: Install Foundry
        uses: foundry-rs/foundry-toolchain@v1
=======

>>>>>>> 80309637
      - name: Run tests
        env:
          CARGO_INCREMENTAL: 0
        run: |
<<<<<<< HEAD
          cargo test --all-features
=======
          cargo test --workspace --all-features --tests tests
>>>>>>> 80309637
        id: test
      - name: Invoke cargo doc
        run: |
          rm -rf ./_site
          cargo doc --lib --no-deps
          rm -f target/doc/.lock
          cp -r target/doc _site
          echo "<meta http-equiv=\"refresh\" content=\"0; url=didethresolver\">" > _site/index.html
          echo "Taking care of pedantic permissions requirements required by GitHub Pages"
          chmod -R +rX _site
        id: docgen
      - name: Upload artifact
        uses: actions/upload-pages-artifact@v2
  # Deployment job
  deploy:
    environment:
      name: github-pages
      url: ${{ steps.deployment.outputs.page_url }}
    runs-on: ubuntu-latest
    needs: build
    steps:
      - name: Deploy to GitHub Pages
        id: deployment
        uses: actions/deploy-pages@v3<|MERGE_RESOLUTION|>--- conflicted
+++ resolved
@@ -3,14 +3,10 @@
   workflow_run:
     workflows: ["Build Dev Image CI"]
     branches: ["main"]
-    types: 
+    types:
       - completed
   # Allows you to run this workflow manually from the Actions tab
   workflow_dispatch:
-<<<<<<< HEAD
-=======
-  
->>>>>>> 80309637
 # Sets permissions of the GITHUB_TOKEN to allow deployment to GitHub Pages
 permissions:
   contents: read
@@ -37,21 +33,11 @@
           toolchain: stable
           profile: minimal
           override: true
-<<<<<<< HEAD
-      - name: Install Foundry
-        uses: foundry-rs/foundry-toolchain@v1
-=======
-
->>>>>>> 80309637
       - name: Run tests
         env:
           CARGO_INCREMENTAL: 0
         run: |
-<<<<<<< HEAD
-          cargo test --all-features
-=======
           cargo test --workspace --all-features --tests tests
->>>>>>> 80309637
         id: test
       - name: Invoke cargo doc
         run: |
